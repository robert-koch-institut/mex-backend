fail_fast: false
default_language_version:
  python: python3.11
repos:
  - repo: https://github.com/astral-sh/ruff-pre-commit
    rev: v0.1.8
    hooks:
      - id: ruff
        args: [--fix, --exit-non-zero-on-fix]
  - repo: https://github.com/psf/black
    rev: 23.12.0
    hooks:
      - id: black
  - repo: https://github.com/pre-commit/pre-commit-hooks
    rev: v4.5.0
    hooks:
      - id: pretty-format-json
        name: json
        args: [--autofix]
      - id: check-yaml
        name: yaml
  - repo: https://github.com/python-poetry/poetry
    rev: 1.7.1
    hooks:
      - id: poetry-check
        name: poetry
<<<<<<< HEAD
  - repo: https://github.com/pre-commit/mirrors-mypy
    rev: v1.7.1
    hooks: # configured according to mypy maintainer: https://github.com/python/mypy/issues/13916
      - id: mypy
        name: mypy
        files: ^mex/
        pass_filenames: false
        args: [mex]
        additional_dependencies:
          - "backoff>=2.2.1,<3"
          - "fastapi>=0.105.0,<1"
          - "mex-common@git+https://github.com/robert-koch-institut/mex-common.git@0.16.2"
          - "neo4j>=5.15.0,<6"
          - "pydantic>=2.5.2,<3"
          - "pytest>=7.4.3,<8"
          - "types-pytz>=2023.3.1.1,<2024"
          - "uvicorn[standard]>=0.24.0.post1,<1"
=======
  - repo: local
    hooks:
    - id: mypy
      name: mypy
      entry: poetry run dmypy run --timeout 7200 -- mex
      files: ^mex/
      language: system
      pass_filenames: false
      types: [python]
>>>>>>> 2b6e94e2
<|MERGE_RESOLUTION|>--- conflicted
+++ resolved
@@ -24,25 +24,6 @@
     hooks:
       - id: poetry-check
         name: poetry
-<<<<<<< HEAD
-  - repo: https://github.com/pre-commit/mirrors-mypy
-    rev: v1.7.1
-    hooks: # configured according to mypy maintainer: https://github.com/python/mypy/issues/13916
-      - id: mypy
-        name: mypy
-        files: ^mex/
-        pass_filenames: false
-        args: [mex]
-        additional_dependencies:
-          - "backoff>=2.2.1,<3"
-          - "fastapi>=0.105.0,<1"
-          - "mex-common@git+https://github.com/robert-koch-institut/mex-common.git@0.16.2"
-          - "neo4j>=5.15.0,<6"
-          - "pydantic>=2.5.2,<3"
-          - "pytest>=7.4.3,<8"
-          - "types-pytz>=2023.3.1.1,<2024"
-          - "uvicorn[standard]>=0.24.0.post1,<1"
-=======
   - repo: local
     hooks:
     - id: mypy
@@ -51,5 +32,4 @@
       files: ^mex/
       language: system
       pass_filenames: false
-      types: [python]
->>>>>>> 2b6e94e2
+      types: [python]