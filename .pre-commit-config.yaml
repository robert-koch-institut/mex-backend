--- conflicted
+++ resolved
@@ -31,11 +31,7 @@
         additional_dependencies:
           - "backoff>=2.2.1,<3"
           - "fastapi>=0.104.0,<1"
-<<<<<<< HEAD
-          - "mex-common@git+https://github.com/robert-koch-institut/mex-common.git@0.14.0"
-=======
-          - "mex-common@git+https://github.com/robert-koch-institut/mex-common.git@0.13.7"
->>>>>>> acbec672
+          - "mex-common@git+https://github.com/robert-koch-institut/mex-common.git@0.14.1"
           - "pydantic[dotenv,email]>=1.10.12,<2"
           - "pytest>=7.4.3,<8"
           - "types-pytz>=2023.3.1.1,<2024"
