--- conflicted
+++ resolved
@@ -3,11 +3,7 @@
   python: python3.11
 repos:
   - repo: https://github.com/astral-sh/ruff-pre-commit
-<<<<<<< HEAD
-    rev: v0.3.0
-=======
     rev: v0.3.2
->>>>>>> 846e6c67
     hooks:
       - id: ruff
         args: [--fix, --exit-non-zero-on-fix]
