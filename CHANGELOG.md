# Changelog

All notable changes to this project will be documented in this file.

The format is based on [Keep a Changelog](https://keepachangelog.com/en/1.0.0/),
and this project adheres to [Semantic Versioning](https://semver.org/spec/v2.0.0.html).

## [Unreleased]

### Added

### Changes

<<<<<<< HEAD
- upgrade mex-common and mex-model dependencies to metadata model v3
- apply additional linters in prep for `all` ruff linters
- mute warnings about labels used in queries but missing in graph
- split up search_merged_items_in_graph for better readability
- update cypher queries to use `CALL` clauses with correct variable scope

=======
>>>>>>> d9626960
### Deprecated

### Removed

### Fixed

### Security

## [0.21.0] - 2024-10-31

### Changes

- upgrade mex-common and mex-model dependencies to metadata model v3
- apply additional linters in prep for `all` ruff linters

## [0.20.0] - 2024-10-18

### Changes

- silence neo4j missing label warnings, because we will likely never need all labels
- sort search results by `identifier` and `entityType` to ensure a more stable order
- improve handling of pydantic validation errors and uncaught errors

### Removed

- remove already obsolete module `mex.backend.serialization`
  this is not needed any more with the new mex-common version

### Fixed

- fix how merged edges are counted (currently only used for debugging)

## [0.19.1] - 2024-09-18

### Fixed

- pin jinja as explicit dependency

## [0.19.0] - 2024-09-18

### Added

- add `GraphConnector.fetch_rule_items` to get rule items
- add `GET /rule-set/{stableTargetId}` endpoint to get rule-sets
- add a rule-set response to the `create_rule_set` endpoint
- implement merging logic as a triple of functions corresponding to our rule types
- add a preview endpoint to perform merge with a submitted rule-set and all found items
- add GraphConnector.exists_merged_item to verify stableTargetIds exist
- add PUT endpoint to update rule-sets for existing merged items

### Changes

- BREAKING: move `to_primitive` to a more fittingly named `mex.backend.serialization`
- BREAKING: swap `INDEXABLE_MODEL_CLASSES_BY_NAME` for `ALL_MODEL_CLASSES_BY_NAME`
  to also include non-indexable models (namely: merged models)
- BREAKING: rename `fetch_extracted_data` to a more consistent `fetch_extracted_items`
- harmonize PagedAuxiliaryResponse with Merged- and ExtractedItemSearchResponse
- move searching and fetching of extracted and merged items to `helpers` module
  so they can be reused more easily outside of the endpoint code
- use starlette status code constants instead of plain integers for readability
- BREAKING: rework `create_rule` connector method and endpoint to use RuleSets
- merged endpoint returns actual merged items. was: extracted items presented as merged
  items
- improved test coverage for graph connector and wikidata endpoint

### Removed

- remove redundant `status_code=200` config on endpoints
- drop unused `UnprefixedType` support for `entityType` parameters

### Fixed

- fix empty graph search results not returning empty lists but raising errors
- move `purge-db` from entrypoints to pdm scripts, because it's not part of the module

## [0.18.1] - 2024-08-07

### Fixed

- make merged-items facade endpoint more lenient towards validation errors

## [0.18.0] - 2024-08-05

### Changes

- BulkIngestRequest contains now one single list "items"
- tests for ingestion adapted to BulkIngestRequest-Model
- remove stop-gaps for MX-1596

### Removed

- removed class _BaseBulkIngestRequest for ingestion model

## [0.17.0] - 2024-07-29

### Changes

- BREAKING: use `items` instead of `results` in paged wiki response
- downgrade query logging to log level `debug`

### Fixed

- fix endpoint serializing not working with `mex.common.types`

## [0.16.0] - 2024-07-26

### Added

- `/wikidata` endpoint to fetch all matching organizations from wikidata
- add support for computed fields in graph queries

### Changes

- BREAKING: make `MEX_EXTRACTED_PRIMARY_SOURCE` an instance of its own class
  instead of ExtractedPrimarySource in order to set static provenance identifiers

## [0.15.0] - 2024-06-14

### Added

- add `INDEXABLE_MODEL_CLASSES_BY_NAME` lookup to fields module
- add `render_constraints` jinja filter
- implement new `POST /rule-item` endpoint
- db purge script

### Changes

- update connector and queries to support creating rules (analogous to extracted items)

## [0.14.0] - 2024-06-03

### Changes

- re-implemented queries as templated cql files
- updated graph connector for new queries
- improved isolation of neo4j dependency
- improved documentation and code-readability
- move exception handling middleware to new module
- change `identity_provider` default to `MEMORY`
- add stop-gap code waiting to be resolved by mx-1596
- migrate to latest `mex-common`

### Removed

- trashed hydration module

## [0.12.0] - 2024.04.02

### Added

- pull request template
- sphinx documentation
- publish cve results
- CHANGELOG file
- cruft template link
- open-code workflow
- graph identity provider that assigns ids to extracted data
- generalize type enums into DynamicStrEnum superclass
- seed primary source for mex on connector init
- test fixture that makes Identifiers deterministic

### Changes

- harmonized boilerplate
- assign name to uniqueness constraint
- use graph identity provider in identity endpoints
- add module name to dynamic models for better debugging
- allow 'MergedThing' as well as 'Thing' as entityType query parameter

### Removed

- remove dynamic extracted model classes and use those from mex-common

### Fixed

- don't allow identifierInPrimarySource changes on node updates<|MERGE_RESOLUTION|>--- conflicted
+++ resolved
@@ -11,15 +11,12 @@
 
 ### Changes
 
-<<<<<<< HEAD
 - upgrade mex-common and mex-model dependencies to metadata model v3
 - apply additional linters in prep for `all` ruff linters
 - mute warnings about labels used in queries but missing in graph
 - split up search_merged_items_in_graph for better readability
 - update cypher queries to use `CALL` clauses with correct variable scope
 
-=======
->>>>>>> d9626960
 ### Deprecated
 
 ### Removed
