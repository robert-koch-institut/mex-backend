--- conflicted
+++ resolved
@@ -9,12 +9,9 @@
 
 ### Added
 
-<<<<<<< HEAD
 - added `hadPrimarySource` parameter to extracted items search
 - added `/v0/_system/metrics` endpoint for prometheus metrics
-=======
 - add artificial data creator helper and use in test
->>>>>>> bb595770
 
 ### Changes
 
