# Changelog

All notable changes to this project will be documented in this file.

The format is based on [Keep a Changelog](https://keepachangelog.com/en/1.0.0/),
and this project adheres to [Semantic Versioning](https://semver.org/spec/v2.0.0.html).

## [Unreleased]

### Added

- enable mypy type checking for tests

### Changes

<<<<<<< HEAD
- make clear that the v2 ingest is only compatible with extracted items, not rules, yet
- clean up v1 ingest and make it only compatible with rule-sets, until its deletion
- use a single transaction for v1 ingestion of a rule-set
- reorganize a few functions in the rules and graph modules for clarity and consistency
=======
- update mex-common to 0.63
>>>>>>> e2bbdf7d

### Deprecated

### Removed

### Fixed

### Security

## [0.41.1] - 2025-07-08

### Fixed

- fix ldap connection resetting

## [0.41.0] - 2025-07-07

### Added

- add tests for local and redis cache connectors
- add endpoints to get a single merged or single extracted item by id
- add generic id filter to extracted, merge and preview endpoints

### Changes

- rename `GraphConnector.exists_merged_item` to `exists_item`
- improve a batch of doc-strings with args, raises and return sections

### Deprecated

- deprecate hadPrimarySource for extracted, merge and preview endpoints

### Fixed

- fix: ldap endpoint returns 500 if first search is more than an hour ago

## [0.40.0] - 2025-06-24

### Added

- BREAKING: add uniqueness constraint on provenance fields for extracted items

### Changes

- explicitly specify the location (Body, Path, Query) for all endpoint parameters
- make redis_url a secret string

## [0.39.1] - 2025-06-19

### Changes

- update neo4j docker tag to v2025.05

## [0.39.0] - 2025-06-17

### Changes

- use mex-common and mex-artificial from pypi

## [0.38.0] - 2025-05-22

### Changes

- BREAKING: merge item search skips invalid items

## [0.37.4] - 2025-05-20

### Added

- add settings for `graph_tx_timeout` and `graph_session_timeout`

### Changes

- explicitly configure read/write access level per query type
- narrow-down labels of link and create nodes to speed up ingest query
- improve `validate_ingested_data` with clearer error details

## [0.37.3] - 2025-05-19

### Added

- better logging for detailed and uncaught exception handling

## [0.37.2] - 2025-05-19

### Changes

- BREAKING: return status code 429 for retryable ingestion errors

## [0.37.1] - 2025-05-15

### Added

- log neo4j notification summary

### Changes

- use neo4j driver retry instead of backoff

## [0.37.0] - 2025-05-14

### Changes

- abort ingestion of further items after client disconnects
- wrap neo4j errors during ingestion in ingestion errors
- bumped cookiecutter template ed5deb

## [0.36.0] - 2025-05-12

### Changes

- cache assigned identities in redis to enable multiprocessing
- update mex-model and mex-common

## [0.35.0] - 2025-05-06

### Changes

- try out new ingestion logic with combined merging of nodes and edges

## [0.34.0] - 2025-04-29

### Added

- added `hadPrimarySource` parameter to extracted items search
- added `/v0/_system/metrics` endpoint for prometheus metrics
- add artificial data creator helper and use in test

### Changes

- change unit and primary source helpers from caching to graph lookup

### Removed

- BREAKING: remove response body from ingest endpoint

## [0.33.2] - 2025-04-16

### Removed

- remove startup tasks to seed primary sources and units

## [0.33.1] - 2025-04-15

### Changes

- optimize full text search query performance

## [0.33.0] - 2025-04-14

### Added

- seed primary sources and organigram on fastAPI startup

### Changes

- simplify and harmonize aux endpoints

## [0.32.0] - 2025-04-03

### Added

- ingest extracted organizational units on ldap search
- implement ORCID search endpoint returning persons

### Changes

- bumped common dependency to 0.56.0
- run ingest transactions in one single neo4j session to improve performance
- changed query to stop deduplication of merged edges
- reduced max time out of neo4j commits to 10 secs

## [0.31.5] - 2025-03-20

### Added

- ldap search ingests PrimarySource into backend

## [0.31.4] - 2025-03-18

### Changes

- further improve exceptions for edge merging failures with start and end node props

## [0.31.3] - 2025-03-12

### Changes

- bump cookiecutter template to 716a58

## [0.31.2] - 2025-03-11

### Fixed

- use the latest git tag for containerize job

## [0.31.1] - 2025-03-11

### Added

- show package version in system check endpoint

### Changes

- improve exception messages for edge merging failures

## [0.31.0] - 2025-03-05

### Added

- wikidata search ingests PrimarySource into backend

### Changes

- simplify `expand_references_in_search_result` (not operating inline anymore)
- update mex-common to 0.54.1

## [0.30.2] - 2025-02-27

### Changes

- preview and merged endpoint filter by multiple primary sources (was: one)

## [0.30.1] - 2025-02-17

### Added

- add option to filter by primary source to merged and preview endpoint

### Changes

- update mex-common to 0.51.1

## [0.30.0] - 2025-02-10

### Changes

- bumped cookiecutter template to robert-koch-institut/mex-template@5446da
- update mex-common to 0.50.0
- GraphConnector.ingest now accepts rule-set requests as well
- BREAKING: GraphConnector.ingest returns a list of ingested models, instead of ids
- POST /ingest now accepts rule-set requests as well as extracted items
- BREAKING: POST /ingest returns a container of ingested models, instead of ids

### Removed

- remove backend settings that were just duplicating common settings
- removed BackendIdentityProvider enum, because it is now included in common
- remove GraphConnector.create_rule_set, in favor of combined ingest method
- remove unused ingest_extracted_items_into_graph helper
- remove unused BulkIngestRequest and BulkIngestResponse

## [0.29.1] - 2025-01-24

### Changes

- use `create_merged_item` function from mex-common

## [0.29.0] - 2025-01-22

### Changes

- add support for full text queries on nested models to find extracted/rule/merged items
- optimize extracted/rule/merged search queries by applying sorting and pagination
  before pulling in nested models as well as identifiers from referenced merged items
  and by replacing subqueries with cypher "pattern comprehension" syntax
- prefix `components` in merged queries with `_`, to be more harmonious with `_refs`
- add email fields to `SEARCHABLE_FIELDS` and `SEARCHABLE_CLASSES` (stop-gap MX-1766)

## [0.28.0] - 2025-01-15

### Added

- add `extracted_or_rule_labels` to query builder globals
- add two matched organizations to the test dummy data

### Changes

- rename short and obscure cypher query variables to more expressive and verbose ones
- rename `stable_target_id` to more appropriate `identifier` argument for merged queries

### Fixed

- avoid recursive retries in `GraphConnector._check_connectivity_and_authentication`
- fix integration tests not properly marked as integration tests

## [0.27.0] - 2024-12-19

### Added

- configure backoff rules for graph commits
- validate that the number of merged edges is as intended
- implement graph flushing connector method
- add endpoint for flushing the neo4j database (when running in debug)

### Removed

- remove open-api schema customization, not needed anymore by the current editor
- remove purge-script, this is an HTTP endpoint now

## [0.26.0] - 2024-12-18

### Added

- added an endpoint for getting a person by name from LDAP

### Changes

- updated to mex-common 0.45.0 and mex-model 3.4.0

## [0.25.0] - 2024-12-10

### Added

- allow item merging functions to ignore cardinality and output preview items

### Changes

- harmonize error handling for transforming raw rule-sets to responses
- return 404 on GET rule-set endpoint, when no rules are found
- create new endpoint for fetching previews of merged items
- replaced `mex.backend.fields` with `mex.common` counterpart

### Removed

- removed not needed `mex.backend.constants` module
- removed over-engineered `reraising` function

## [0.24.0] - 2024-11-25

### Changes

- clean up non-functional cypher query style issues

### Fixed

- do not raise server error when search query is not found

## [0.23.0] - 2024-11-19

### Changes

- improve error handling by returning validation issues for InconsistentGraphErrors
- pin mex-release to 0.3.0

## [0.22.0] - 2024-11-08

### Changes

- upgrade mex-common and mex-model dependencies to metadata model v3
- apply additional linters in prep for `all` ruff linters
- mute warnings about labels used in queries but missing in graph
- split up search_merged_items_in_graph for better readability
- update cypher queries to use `CALL` clauses with correct variable scope
- BREAKING: drop support for neo4j server version 5.6 and lower

## [0.21.0] - 2024-10-31

### Changes

- upgrade mex-common and mex-model dependencies to metadata model v3
- apply additional linters in prep for `all` ruff linters

## [0.20.0] - 2024-10-18

### Changes

- silence neo4j missing label warnings, because we will likely never need all labels
- sort search results by `identifier` and `entityType` to ensure a more stable order
- improve handling of pydantic validation errors and uncaught errors

### Removed

- remove already obsolete module `mex.backend.serialization`
  this is not needed any more with the new mex-common version

### Fixed

- fix how merged edges are counted (currently only used for debugging)

## [0.19.1] - 2024-09-18

### Fixed

- pin jinja as explicit dependency

## [0.19.0] - 2024-09-18

### Added

- add `GraphConnector.fetch_rule_items` to get rule items
- add `GET /rule-set/{stableTargetId}` endpoint to get rule-sets
- add a rule-set response to the `create_rule_set` endpoint
- implement merging logic as a triple of functions corresponding to our rule types
- add a preview endpoint to perform merge with a submitted rule-set and all found items
- add GraphConnector.exists_merged_item to verify stableTargetIds exist
- add PUT endpoint to update rule-sets for existing merged items

### Changes

- BREAKING: move `to_primitive` to a more fittingly named `mex.backend.serialization`
- BREAKING: swap `INDEXABLE_MODEL_CLASSES_BY_NAME` for `ALL_MODEL_CLASSES_BY_NAME`
  to also include non-indexable models (namely: merged models)
- BREAKING: rename `fetch_extracted_data` to a more consistent `fetch_extracted_items`
- harmonize PagedAuxiliaryResponse with Merged- and ExtractedItemSearchResponse
- move searching and fetching of extracted and merged items to `helpers` module
  so they can be reused more easily outside of the endpoint code
- use starlette status code constants instead of plain integers for readability
- BREAKING: rework `create_rule` connector method and endpoint to use RuleSets
- merged endpoint returns actual merged items. was: extracted items presented as merged
  items
- improved test coverage for graph connector and wikidata endpoint

### Removed

- remove redundant `status_code=200` config on endpoints
- drop unused `UnprefixedType` support for `entityType` parameters

### Fixed

- fix empty graph search results not returning empty lists but raising errors
- move `purge-db` from entrypoints to pdm scripts, because it's not part of the module

## [0.18.1] - 2024-08-07

### Fixed

- make merged-items facade endpoint more lenient towards validation errors

## [0.18.0] - 2024-08-05

### Changes

- BulkIngestRequest contains now one single list "items"
- tests for ingestion adapted to BulkIngestRequest-Model
- remove stop-gaps for MX-1596

### Removed

- removed class _BaseBulkIngestRequest for ingestion model

## [0.17.0] - 2024-07-29

### Changes

- BREAKING: use `items` instead of `results` in paged wiki response
- downgrade query logging to log level `debug`

### Fixed

- fix endpoint serializing not working with `mex.common.types`

## [0.16.0] - 2024-07-26

### Added

- `/wikidata` endpoint to fetch all matching organizations from wikidata
- add support for computed fields in graph queries

### Changes

- BREAKING: make `MEX_EXTRACTED_PRIMARY_SOURCE` an instance of its own class
  instead of ExtractedPrimarySource in order to set static provenance identifiers

## [0.15.0] - 2024-06-14

### Added

- add `INDEXABLE_MODEL_CLASSES_BY_NAME` lookup to fields module
- add `render_constraints` jinja filter
- implement new `POST /rule-item` endpoint
- db purge script

### Changes

- update connector and queries to support creating rules (analogous to extracted items)

## [0.14.0] - 2024-06-03

### Changes

- re-implemented queries as templated cql files
- updated graph connector for new queries
- improved isolation of neo4j dependency
- improved documentation and code-readability
- move exception handling middleware to new module
- change `identity_provider` default to `MEMORY`
- add stop-gap code waiting to be resolved by mx-1596
- migrate to latest `mex-common`

### Removed

- trashed hydration module

## [0.12.0] - 2024.04.02

### Added

- pull request template
- sphinx documentation
- publish cve results
- CHANGELOG file
- cruft template link
- open-code workflow
- graph identity provider that assigns ids to extracted data
- generalize type enums into DynamicStrEnum superclass
- seed primary source for mex on connector init
- test fixture that makes Identifiers deterministic

### Changes

- harmonized boilerplate
- assign name to uniqueness constraint
- use graph identity provider in identity endpoints
- add module name to dynamic models for better debugging
- allow 'MergedThing' as well as 'Thing' as entityType query parameter

### Removed

- remove dynamic extracted model classes and use those from mex-common

### Fixed

- don't allow identifierInPrimarySource changes on node updates<|MERGE_RESOLUTION|>--- conflicted
+++ resolved
@@ -13,14 +13,11 @@
 
 ### Changes
 
-<<<<<<< HEAD
 - make clear that the v2 ingest is only compatible with extracted items, not rules, yet
 - clean up v1 ingest and make it only compatible with rule-sets, until its deletion
 - use a single transaction for v1 ingestion of a rule-set
 - reorganize a few functions in the rules and graph modules for clarity and consistency
-=======
 - update mex-common to 0.63
->>>>>>> e2bbdf7d
 
 ### Deprecated
 
