--- conflicted
+++ resolved
@@ -13,11 +13,8 @@
 
 ### Changes
 
-<<<<<<< HEAD
 - explicitly specify the location (Body, Path, Query) for all endpoint parameters
-=======
 - make redis_url a secret string
->>>>>>> 36d38fb5
 
 ### Deprecated
 
