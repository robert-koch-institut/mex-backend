--- conflicted
+++ resolved
@@ -9,11 +9,8 @@
 
 ### Added
 
-<<<<<<< HEAD
 - ingest endpoint now supports rule-sets
-=======
 - new endpoint returns merged person from ldap login information
->>>>>>> 26d1e3ba
 
 ### Changes
 
