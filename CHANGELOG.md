--- conflicted
+++ resolved
@@ -11,6 +11,8 @@
 
 ### Changes
 
+- simplify and harmonize aux endpoints
+
 ### Deprecated
 
 ### Removed
@@ -24,28 +26,9 @@
 ### Added
 
 - ingest extracted organizational units on ldap search
-<<<<<<< HEAD
 - implement ORCID search endpoint returning persons
 
 ### Changes
-
-- bumped common dependency to 0.56.0
-
-### Deprecated
-
-### Removed
-
-### Fixed
-=======
-- ORCID search endpoint in mex-backend
-  - endpoint returning orcid persons (transformed to ExtractedPersons)
-  - full-text search query parameter `q` and pagination parameters `offset` and `limit`
-  - response body contains
-      - items: list[ExtractedPerson]  - the current "page" of search results
-      - total: int  - the total number of persons found for this request
-
-### Changes
->>>>>>> 315cc080
 
 - bumped common dependency to 0.56.0
 - run ingest transactions in one single neo4j session to improve performance
