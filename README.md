# MEx backend

Backend server for the RKI metadata exchange.

[![cookiecutter](https://github.com/robert-koch-institut/mex-backend/actions/workflows/cookiecutter.yml/badge.svg)](https://github.com/robert-koch-institut/mex-template)
[![cve-scan](https://github.com/robert-koch-institut/mex-backend/actions/workflows/cve-scan.yml/badge.svg)](https://github.com/robert-koch-institut/mex-backend/actions/workflows/cve-scan.yml)
[![documentation](https://github.com/robert-koch-institut/mex-backend/actions/workflows/documentation.yml/badge.svg)](https://robert-koch-institut.github.io/mex-backend)
[![linting](https://github.com/robert-koch-institut/mex-backend/actions/workflows/linting.yml/badge.svg)](https://github.com/robert-koch-institut/mex-backend/actions/workflows/linting.yml)
[![open-code](https://github.com/robert-koch-institut/mex-backend/actions/workflows/open-code.yml/badge.svg)](https://gitlab.opencode.de/robert-koch-institut/mex/mex-backend)
[![testing](https://github.com/robert-koch-institut/mex-backend/actions/workflows/testing.yml/badge.svg)](https://github.com/robert-koch-institut/mex-backend/actions/workflows/testing.yml)

## Project

The Metadata Exchange (MEx) project is committed to improve the retrieval of RKI
research data and projects. How? By focusing on metadata: instead of providing the
actual research data directly, the MEx metadata catalog captures descriptive information
about research data and activities. On this basis, we want to make the data FAIR[^1] so
that it can be shared with others.

Via MEx, metadata will be made findable, accessible and shareable, as well as available
for further research. The goal is to get an overview of what research data is available,
understand its context, and know what needs to be considered for subsequent use.

RKI cooperated with D4L data4life gGmbH for a pilot phase where the vision of a
FAIR metadata catalog was explored and concepts and prototypes were developed.
The partnership has ended with the successful conclusion of the pilot phase.

After an internal launch, the metadata will also be made publicly available and thus be
available to external researchers as well as the interested (professional) public to
find research data from the RKI.

For further details, please consult our
[project page](https://www.rki.de/DE/Content/Forsch/MEx/MEx_node.html).

[^1]: FAIR is referencing the so-called
[FAIR data principles](https://www.go-fair.org/fair-principles/) – guidelines to make
data Findable, Accessible, Interoperable and Reusable.

**Contact** \
For more information, please feel free to email us at [mex@rki.de](mailto:mex@rki.de).

### Publisher

**Robert Koch-Institut** \
Nordufer 20 \
13353 Berlin \
Germany

## Package

The `mex-backend` package is a multi-purpose backend application with an HTTP-API. It
provides endpoints to ingest data from ETL-pipelines, for a metadata editor application,
and for publishing pipelines to extract standardized data for use in upstream frontend
applications.

## License

This package is licensed under the [MIT license](/LICENSE). All other software
components of the MEx project are open-sourced under the same license as well.

## Development

### Installation

- on unix, consider using pyenv https://github.com/pyenv/pyenv
  - get pyenv `curl https://pyenv.run | bash`
  - install 3.11 `pyenv install 3.11`
  - switch version `pyenv global 3.11`
  - run `make install`
- on windows, consider using pyenv-win https://pyenv-win.github.io/pyenv-win/
  - follow https://pyenv-win.github.io/pyenv-win/#quick-start
  - install 3.11 `pyenv install 3.11`
  - switch version `pyenv global 3.11`
  - run `.\mex.bat install`

<<<<<<< HEAD
### database
=======
### Database
>>>>>>> 09560502

- for local development, neo4j desktop edition is recommended
  - make sure you download and run the same version as in `testing.yml`
  - also make sure db name, user and password match the `settings.py`
- for production deployments, a container runtime is recommended
  - for a configuration example, see `compose.yaml`

<<<<<<< HEAD
### linting and testing
=======
### Linting and testing
>>>>>>> 09560502

- run all linters with `pdm lint`
- run only unit tests with `pdm unit`
- run unit and integration tests with `pdm test`

### Updating dependencies

- update boilerplate files with `cruft update`
- update global requirements in `requirements.txt` manually
- update git hooks with `pre-commit autoupdate`
- update package dependencies using `pdm update-all`
- update github actions in `.github/workflows/*.yml` manually

### Creating release

- run `pdm release RULE` to release a new version where RULE determines which part of
  the version to update and is one of `major`, `minor`, `patch`.

### Container workflow

- build image with `make image`
- run directly using docker `make run`
- start with docker compose `make start`

## Commands

- run `pdm run {command} --help` to print instructions
- run `pdm run {command} --debug` for interactive debugging

### Backend

- `backend` starts the backend service<|MERGE_RESOLUTION|>--- conflicted
+++ resolved
@@ -73,11 +73,7 @@
   - switch version `pyenv global 3.11`
   - run `.\mex.bat install`
 
-<<<<<<< HEAD
-### database
-=======
 ### Database
->>>>>>> 09560502
 
 - for local development, neo4j desktop edition is recommended
   - make sure you download and run the same version as in `testing.yml`
@@ -85,11 +81,7 @@
 - for production deployments, a container runtime is recommended
   - for a configuration example, see `compose.yaml`
 
-<<<<<<< HEAD
-### linting and testing
-=======
 ### Linting and testing
->>>>>>> 09560502
 
 - run all linters with `pdm lint`
 - run only unit tests with `pdm unit`
