--- conflicted
+++ resolved
@@ -73,8 +73,7 @@
   - switch version `pyenv global 3.11`
   - run `.\mex.bat install`
 
-<<<<<<< HEAD
-### database
+### Database
 
 - for local development, neo4j desktop edition is recommended
   - make sure you download and run the same version as in `testing.yml`
@@ -82,10 +81,7 @@
 - for production deployments, a container runtime is recommended
   - for a configuration example, see `compose.yaml`
 
-### linting and testing
-=======
 ### Linting and testing
->>>>>>> e3862276
 
 - run all linters with `pdm lint`
 - run only unit tests with `pdm unit`
@@ -115,6 +111,6 @@
 - run `pdm run {command} --help` to print instructions
 - run `pdm run {command} --debug` for interactive debugging
 
-### backend
+### Backend
 
 - `backend` starts the backend service