--- conflicted
+++ resolved
@@ -12,34 +12,19 @@
 python = "^3.11"
 fastapi = "^0.110.0"
 httpx = "^0.27.0"
-<<<<<<< HEAD
 mex-common = { git = "https://github.com/robert-koch-institut/mex-common.git", rev = "0.21.0" }
 neo4j = "^5.18.0"
 pydantic = "2.6.3"
 uvicorn = { version = "^0.27.1", extras = ["standard"] }
-=======
-mex-common = { git = "https://github.com/robert-koch-institut/mex-common.git", rev = "0.19.3" }
-neo4j = "^5.17.0"
-pydantic = "2.6.1"
-uvicorn = { version = "^0.27.0", extras = ["standard"] }
->>>>>>> 846e6c67
 
 [tool.poetry.group.dev.dependencies]
 black = "^24.2.0"
 ipdb = "^0.13.13"
-<<<<<<< HEAD
-mypy = "^1.8.0"
-pytest = "^8.0.2"
-pytest-cov = "^4.1.0"
-pytest-random-order = "^1.1.1"
-ruff = "^0.3.0"
-=======
 mypy = "^1.9.0"
 pytest = "^8.1.1"
 pytest-cov = "^4.1.0"
 pytest-random-order = "^1.1.1"
 ruff = "^0.3.2"
->>>>>>> 846e6c67
 types-pytz = "^2024.1.0"
 sphinx = "^7.2.6"
 
