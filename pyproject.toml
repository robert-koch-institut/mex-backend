[project]
name = "mex-backend"
version = "0.27.0"
description = "Backend server for the RKI metadata exchange."
authors = [{ name = "MEx Team", email = "mex@rki.de" }]
readme = { file = "README.md", content-type = "text/markdown" }
license = { file = "LICENSE" }
urls = { Repository = "https://github.com/robert-koch-institut/mex-backend" }
requires-python = ">=3.11,<3.13"
dependencies = [
    "backoff>=2,<3",
    "black>=24,<25",
    "fastapi>=0.115,<1",
    "httpx>=0.27,<1",
    "jinja2>=3,<4",
<<<<<<< HEAD
    "mex-common @ git+https://github.com/robert-koch-institut/mex-common.git@feature/mx-1673-nested-model-inspection",
=======
    "mex-common @ git+https://github.com/robert-koch-institut/mex-common.git@0.46.0",
>>>>>>> 06f2b20a
    "neo4j>=5,<6",
    "pydantic>=2,<3",
    "starlette>=0.41,<1",
    "uvicorn[standard]>=0.30,<1",
]
optional-dependencies.dev = [
    "ipdb>=0.13,<1",
    "mypy>=1,<2",
    "pytest-cov>=6,<7",
    "pytest-random-order>=1,<2",
    "pytest>=8,<9",
    "ruff>=0.8,<1",
    "sphinx>=8,<9",
    "types-pytz>=2024,<2025",
]

[project.scripts]
backend = "mex.backend.main:main"

[tool.cruft]
template = "https://github.com/robert-koch-institut/mex-template"
skip = ["CHANGELOG.md", "mex", "tests"]

[tool.ipdb]
context = 5

[tool.mypy]
python_version = "3.11"
show_error_codes = true
strict = true
plugins = ["pydantic.mypy"]

[tool.pdm]
distribution = true

[tool.pdm.scripts]
update-all = { cmd = "pdm update --group :all --update-all --save-compatible" }
lock-all = { cmd = "pdm lock --group :all --python='==3.11.*'" }
install-all = { cmd = "pdm install --group :all --frozen-lockfile" }
export-all = { cmd = "pdm export --group :all --no-hashes -f requirements" }
apidoc = { cmd = "pdm run sphinx-apidoc -f -o docs/source mex" }
sphinx = { cmd = "pdm run sphinx-build -aE -b dirhtml docs docs/dist" }
doc = { composite = ["apidoc", "sphinx"] }
wheel = { cmd = "pdm build --no-sdist" }
mypy-daemon = { cmd = "pdm run dmypy run --timeout 7200 -- mex" }
lint = { cmd = "pre-commit run --all-files" }
unit = { cmd = "pdm run pytest -m 'not integration'" }
test = { cmd = "pdm run pytest" }
all = { composite = ["install-all", "lint", "test", "doc"] }

[tool.pydantic-mypy]
warn_untyped_fields = true

[tool.pytest.ini_options]
addopts = [
    "--verbose",
    "--cov",
    "--no-cov-on-fail",
    "--cov-report=term-missing:skip-covered",
    "--cov-fail-under=95",
    "--cov-branch",
    "--pdbcls=IPython.terminal.debugger:TerminalPdb",
    "--random-order-bucket=global",
]
markers = "integration: mark a test as integration test"

[tool.ruff]
fix = true
line-length = 88
show-fixes = true

[tool.ruff.format]
docstring-code-format = true

[tool.ruff.lint]
ignore = [
    "AIR",     # Disable airflow specific rules (we are not using airflow)
    "ANN",     # Disable all annotations checks (handled by mypy)
    "COM",     # Disable flake8-commas checks (let ruff format handle that)
    "CPY",     # Disable copyright notice checks (we have LICENSE files)
    "D100",    # Allow missing module docstring (for brevity and speed)
    "D104",    # Allow missing package docstring (for brevity and speed)
    "D203",    # Disallow blank line before class docstring (inverse of D211)
    "D213",    # Disallow multi-line docstring starting at second line (inverse of D212)
    "D406",    # Allow section name ending with newline (google style compat)
    "D407",    # Allow missing dashed underline after section (google style compat)
    "D413",    # Allow missing blank line after last section (google style compat)
    "DJ",      # Disable django specific checks (we are not using django)
    "FBT",     # Disable boolean type hint checks (for more flexibility)
    "FIX",     # Allow committing with open TODOs (don't punish committers)
    "ISC001",  # Disable checks for implicitly concatenated strings (formatter compat)
    "N805",    # Allow first argument of a method to be non-self (pydantic compat)
    "N815",    # Allow mixedCase variables in class scope (model compat)
    "PTH123",  # Allow using builtin open method (simpler than pathlib)
    "RUF012",  # Allow mutable class attributes (pydantic compat)
    "SIM108",  # Allow explicit if-else instead of ternary (easier to read)
    "TD003",   # Allow TODOs without ticket link (don't punish TODO writers)
    "TRY003",  # Allow long exception message at the raise site (for pydantic)
]
select = ["ALL"]

[tool.ruff.lint.per-file-ignores]
"docs/**" = [
    "INP001",   # Docs folder does not need to be a package
]
"scripts/**" = [
    "INP001",   # Scripts folder does not need to be a package
]
"**/main.py" = [
    "N803",     # Allow dromedaryCase query parameters
]
"tests/**" = [
    "ARG005",   # Allow unused lambda arguments for mocking
    "D101",     # Allow missing docstring in public class
    "D102",     # Allow missing docstring in public method
    "D103",     # Allow missing docstring in public function
    "D107",     # Allow missing docstring in `__init__`
    "E501",     # Allow longer lines with test data
    "ISC",      # Allow implicitly concatenated strings
    "N807",     # Allow mocking `__init__`
    "PLR0915",  # Allow functions with many statements
    "PLR2004",  # Allow comparing with static values
    "PT004",    # Allow public fixtures without returns
    "PT013",    # Allow more flexible pytest imports
    "S101",     # Allow use of `assert` in tests
    "SLF",      # Allow private member access
]

[tool.ruff.lint.flake8-import-conventions.extend-aliases]
"reflex" = "rx"

[tool.ruff.lint.isort]
known-first-party = ["mex", "tests"]

[tool.ruff.lint.pydocstyle]
convention = "google"

[build-system]
requires = ["pdm-backend==2.4.3"]
build-backend = "pdm.backend"<|MERGE_RESOLUTION|>--- conflicted
+++ resolved
@@ -13,11 +13,7 @@
     "fastapi>=0.115,<1",
     "httpx>=0.27,<1",
     "jinja2>=3,<4",
-<<<<<<< HEAD
-    "mex-common @ git+https://github.com/robert-koch-institut/mex-common.git@feature/mx-1673-nested-model-inspection",
-=======
     "mex-common @ git+https://github.com/robert-koch-institut/mex-common.git@0.46.0",
->>>>>>> 06f2b20a
     "neo4j>=5,<6",
     "pydantic>=2,<3",
     "starlette>=0.41,<1",
