--- conflicted
+++ resolved
@@ -8,21 +8,12 @@
 urls = { Repository = "https://github.com/robert-koch-institut/mex-backend" }
 requires-python = "<3.13,>=3.11"
 dependencies = [
-<<<<<<< HEAD
-    "fastapi>=0.110.1",
-    "httpx>=0.27.0",
-    "mex-common@git+https://github.com/robert-koch-institut/mex-common.git@feature/mx-1571-prep-rules",
-    "neo4j>=5.18.0",
-    "pydantic>=2.6.4",
-    "uvicorn[standard]>=0.29.0",
-=======
     "fastapi==0.111.0",
     "httpx==0.27.0",
     "mex-common@git+https://github.com/robert-koch-institut/mex-common.git@feature/mx-1571-prep-rules",
     "neo4j==5.20.0",
     "pydantic==2.7.1",
     "uvicorn[standard]==0.29.0",
->>>>>>> cc09f4ae
 ]
 optional-dependencies.dev = [
     "black==24.4.2",
