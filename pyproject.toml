[tool.poetry]
name = "mex-backend"
<<<<<<< HEAD
version = "0.10.0"
=======
version = "0.8.2"
>>>>>>> 56adfa83
description = "Backend server for the RKI metadata exchange."
authors = ["RKI MEx Team <mex@rki.de>"]
readme = "README.md"
license = "MIT"
repository = "https://github.com/robert-koch-institut/mex-backend"
packages = [{ include = "mex" }]

[tool.poetry.dependencies]
python = "^3.11"
fastapi = "^0.104.0"
httpx = "^0.25.1"
mex-common = { git = "https://github.com/robert-koch-institut/mex-common.git", rev = "0.14.1" }
neo4j = "^5.14.1"
pydantic = { version = "^1.10.12", extras = ["dotenv", "email"] }
uvicorn = { version = "^0.23.2", extras = ["standard"] }

[tool.poetry.dev-dependencies]
black = "^23.11.0"
ipdb = "^0.13.13"
mypy = "^1.6.1"
mypy-extensions = "^1.0.0"
pytest = "^7.4.3"
pytest-cov = "^4.1.0"
ruff = "^0.1.5"
types-pytz = "^2023.3.1.1"

[tool.poetry.scripts]
backend = "mex.backend.main:main"

[tool.ipdb]
context = 5

[tool.ruff]
fix = true
ignore = [
    "D100",   # Allow missing module docstring for brevity
    "D104",   # Allow missing package docstring for brevity
    "D106",   # Allow missing nested class docstring (eg pydantic Config)
    "D203",   # Disallow blank line before class docstring (inverse of D211)
    "D213",   # Disallow multi-line docstring starting at second line (inverse of D212)
    "D406",   # Allow section name ending with newline (google style compat)
    "D407",   # Allow missing dashed underline after section (google style compat)
    "D413",   # Allow missing blank line after last section (google style compat)
    "N805",   # Allow first argument of a method to be non-self (pydantic compat)
    "N815",   # Allow mixedCase variables in class scope (model compat)
    "RUF012", # Allow mutable class attributes (pydantic compat)
]
select = [
    "C90", # McCabe complexity checker
    "D",   # Python docstring style checker
    "E",   # Python code style errors
    "ERA", # Commented-out code detector
    "F",   # Pyflakes passive python checker
    "I",   # Isort import utility
    "N",   # Pep8 naming conventions
    "RET", # Flake8 return statement checker
    "RUF", # Ruff-specific rules
    "S",   # Bandit automated security testing
    "T10", # Flake8 debug statement checker
    "T20", # Flake8 print statement checker
    "W",   # Python code style warnings
]
show-fixes = true
target-version = "py311"

[tool.ruff.per-file-ignores]
"tests/**" = [
    "D101", # Allow missing docstring in public class for tests
    "D102", # Allow missing docstring in public method for tests
    "D103", # Allow missing docstring in public function for tests
    "D107", # Allow missing docstring in `__init__` for tests
    "E501", # Allow line too long in tests
    "N807", # Allow mocking `__init__` for tests
    "S101", # Allow use of `assert` in tests
]

[tool.ruff.isort]
known-first-party = ["mex", "tests"]

[tool.ruff.pydocstyle]
convention = "google"

[build-system]
requires = ["poetry-core>=1.7.0"]
build-backend = "poetry.core.masonry.api"<|MERGE_RESOLUTION|>--- conflicted
+++ resolved
@@ -1,10 +1,6 @@
 [tool.poetry]
 name = "mex-backend"
-<<<<<<< HEAD
-version = "0.10.0"
-=======
-version = "0.8.2"
->>>>>>> 56adfa83
+version = "0.9.0"
 description = "Backend server for the RKI metadata exchange."
 authors = ["RKI MEx Team <mex@rki.de>"]
 readme = "README.md"
