--- conflicted
+++ resolved
@@ -2,33 +2,6 @@
 name = "mex-backend"
 version = "0.13.0"
 description = "Backend server for the RKI metadata exchange."
-<<<<<<< HEAD
-authors = ["RKI MEx Team <mex@rki.de>"]
-readme = "README.md"
-license = "MIT"
-repository = "https://github.com/robert-koch-institut/mex-backend"
-packages = [{ include = "mex" }]
-
-[tool.poetry.dependencies]
-python = "^3.11"
-fastapi = "^0.110.0"
-httpx = "^0.27.0"
-mex-common = { git = "https://github.com/robert-koch-institut/mex-common.git", rev = "feature/mx-1571-prep-rules" }
-neo4j = "^5.17.0"
-pydantic = "2.6.4"
-uvicorn = { version = "^0.27.0", extras = ["standard"] }
-
-[tool.poetry.group.dev.dependencies]
-black = "^24.2.0"
-ipdb = "^0.13.13"
-mypy = "^1.9.0"
-pytest = "^8.1.1"
-pytest-cov = "^4.1.0"
-pytest-random-order = "^1.1.1"
-ruff = "^0.3.2"
-types-pytz = "^2024.1.0"
-sphinx = "^7.2.6"
-=======
 authors = [{ name = "MEx Team", email = "mex@rki.de" }]
 readme = { file = "README.md", content-type = "text/markdown" }
 license = { file = "LICENSE" }
@@ -37,7 +10,7 @@
 dependencies = [
     "fastapi>=0.110.1",
     "httpx>=0.27.0",
-    "mex-common@git+https://github.com/robert-koch-institut/mex-common.git@0.22.0",
+    "mex-common@git+https://github.com/robert-koch-institut/mex-common.git@feature/mx-1571-prep-rules",
     "neo4j>=5.18.0",
     "pydantic>=2.6.4",
     "uvicorn[standard]>=0.29.0",
@@ -53,7 +26,6 @@
     "sphinx>=7.2.6",
     "types-pytz>=2024.1.0",
 ]
->>>>>>> 81f63168
 
 [project.scripts]
 backend = "mex.backend.main:main"
