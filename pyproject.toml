--- conflicted
+++ resolved
@@ -12,17 +12,10 @@
 python = "^3.11"
 fastapi = "^0.110.0"
 httpx = "^0.27.0"
-<<<<<<< HEAD
 mex-common = { git = "https://github.com/robert-koch-institut/mex-common.git", rev = "0.21.0" }
 neo4j = "^5.18.0"
-pydantic = "2.6.3"
+pydantic = "2.6.4"
 uvicorn = { version = "^0.27.1", extras = ["standard"] }
-=======
-mex-common = { git = "https://github.com/robert-koch-institut/mex-common.git", rev = "0.19.3" }
-neo4j = "^5.17.0"
-pydantic = "2.6.4"
-uvicorn = { version = "^0.27.0", extras = ["standard"] }
->>>>>>> becb9bc8
 
 [tool.poetry.group.dev.dependencies]
 black = "^24.2.0"
