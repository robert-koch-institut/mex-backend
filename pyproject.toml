--- conflicted
+++ resolved
@@ -11,13 +11,8 @@
 [tool.poetry.dependencies]
 python = "^3.11"
 fastapi = "^0.104.1"
-<<<<<<< HEAD
-httpx = "^0.25.1"
+httpx = "^0.25.2"
 mex-common = { git = "https://github.com/robert-koch-institut/mex-common.git", rev = "0.15.0" }
-=======
-httpx = "^0.25.2"
-mex-common = { git = "https://github.com/robert-koch-institut/mex-common.git", rev = "0.14.1" }
->>>>>>> ca2282ca
 neo4j = "^5.14.1"
 pydantic = "^2.5.2"
 uvicorn = { version = "^0.24.0.post1", extras = ["standard"] }
