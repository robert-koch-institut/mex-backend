[project]
name = "mex-backend"
version = "0.15.0"
description = "Backend server for the RKI metadata exchange."
authors = [{ name = "MEx Team", email = "mex@rki.de" }]
readme = { file = "README.md", content-type = "text/markdown" }
license = { file = "LICENSE" }
urls = { Repository = "https://github.com/robert-koch-institut/mex-backend" }
requires-python = "<3.13,>=3.11"
dependencies = [
    "fastapi==0.111.1",
    "httpx==0.27.0",
    "mex-common@git+https://github.com/robert-koch-institut/mex-common.git@0.27.1",
    "neo4j==5.22.0",
    "pydantic==2.7.4",
    "uvicorn[standard]==0.30.3",
]
optional-dependencies.dev = [
    "black==24.4.2",
    "ipdb==0.13.13",
<<<<<<< HEAD
    "mypy==1.11.0",
    "pytest-cov==5.0.0",
    "pytest-random-order==1.1.1",
    "pytest==8.2.2",
    "ruff==0.5.2",
=======
    "mypy==1.10.1",
    "pytest-cov==5.0.0",
    "pytest-random-order==1.1.1",
    "pytest==8.2.2",
    "ruff==0.5.1",
>>>>>>> bb893a6d
    "sphinx==7.3.7",
    "types-pytz==2024.1.0.20240417",
]

[project.scripts]
backend = "mex.backend.main:main"
purge-db = "scripts.purge:purge_db"

[tool.cruft]
template = "https://github.com/robert-koch-institut/mex-template"
skip = ["CHANGELOG.md", "mex", "tests"]

[tool.ipdb]
context = 5

[tool.mypy]
python_version = "3.11"
show_error_codes = true
strict = true
plugins = ["pydantic.mypy"]

[tool.pdm]
distribution = true

[tool.pdm.scripts]
update-all = { cmd = "pdm update --group :all --update-all --save-compatible" }
lock-all = { cmd = "pdm lock --group :all --refresh" }
install-all = { cmd = "pdm install --group :all --frozen-lockfile" }
export-all = { cmd = "pdm export --group :all --no-hashes -f requirements" }
apidoc = { cmd = "pdm run sphinx-apidoc -f -o docs/source mex" }
sphinx = { cmd = "pdm run sphinx-build -aE -b dirhtml docs docs/dist" }
doc = { composite = ["apidoc", "sphinx"] }
wheel = { cmd = "pdm build --no-sdist" }
mypy-daemon = { cmd = "pdm run dmypy run --timeout 7200 -- mex" }
lint = { cmd = "pre-commit run --all-files" }
unit = { cmd = "pdm run pytest -m 'not integration'" }
test = { cmd = "pdm run pytest" }
all = { composite = ["install-all", "lint", "test", "doc"] }

[tool.pydantic-mypy]
warn_untyped_fields = true

[tool.pytest.ini_options]
addopts = [
    "--verbose",
    "--cov",
    "--no-cov-on-fail",
    "--cov-report=term-missing:skip-covered",
    "--cov-fail-under=95",
    "--cov-branch",
    "--pdbcls=IPython.terminal.debugger:TerminalPdb",
    "--random-order-bucket=global",
]
markers = "integration: mark a test as integration test"

[tool.ruff]
fix = true
show-fixes = true

[tool.ruff.lint]
ignore = [
    "D100",   # Allow missing module docstring for brevity
    "D104",   # Allow missing package docstring for brevity
    "D106",   # Allow missing nested class docstring (eg pydantic Config)
    "D203",   # Disallow blank line before class docstring (inverse of D211)
    "D213",   # Disallow multi-line docstring starting at second line (inverse of D212)
    "D406",   # Allow section name ending with newline (google style compat)
    "D407",   # Allow missing dashed underline after section (google style compat)
    "D413",   # Allow missing blank line after last section (google style compat)
    "N805",   # Allow first argument of a method to be non-self (pydantic compat)
    "N815",   # Allow mixedCase variables in class scope (model compat)
    "RUF012", # Allow mutable class attributes (pydantic compat)
]
select = [
    "A",    # Flake8 builtin shaddow
    "B",    # BugBear bug and issue finder
    "C90",  # McCabe complexity checker
    "D",    # Python docstring style checker
    "E",    # Python code style errors
    "ERA",  # Commented-out code detector
    "F",    # Pyflakes passive python checker
    "I",    # Isort import utility
    "N",    # Pep8 naming conventions
    "PERF", # Lint performance anti-patterns
    "RET",  # Flake8 return statement checker
    "RUF",  # Ruff-specific rules
    "S",    # Bandit automated security testing
    "T10",  # Flake8 debug statement checker
    "T20",  # Flake8 print statement checker
    "UP",   # PyUpgrade syntax recommender
    "W",    # Python code style warnings
]

[tool.ruff.lint.per-file-ignores]
"tests/**" = [
    "D101", # Allow missing docstring in public class for tests
    "D102", # Allow missing docstring in public method for tests
    "D103", # Allow missing docstring in public function for tests
    "D107", # Allow missing docstring in `__init__` for tests
    "E501", # Allow line too long in tests
    "N807", # Allow mocking `__init__` for tests
    "S101", # Allow use of `assert` in tests
]
"**/main.py" = [
    "N803", # Allow dromedaryCase query parameters
]

[tool.ruff.lint.isort]
known-first-party = ["mex", "tests"]

[tool.ruff.lint.pydocstyle]
convention = "google"

[build-system]
requires = ["pdm-backend==2.3.2"]
build-backend = "pdm.backend"<|MERGE_RESOLUTION|>--- conflicted
+++ resolved
@@ -18,19 +18,11 @@
 optional-dependencies.dev = [
     "black==24.4.2",
     "ipdb==0.13.13",
-<<<<<<< HEAD
     "mypy==1.11.0",
     "pytest-cov==5.0.0",
     "pytest-random-order==1.1.1",
     "pytest==8.2.2",
     "ruff==0.5.2",
-=======
-    "mypy==1.10.1",
-    "pytest-cov==5.0.0",
-    "pytest-random-order==1.1.1",
-    "pytest==8.2.2",
-    "ruff==0.5.1",
->>>>>>> bb893a6d
     "sphinx==7.3.7",
     "types-pytz==2024.1.0.20240417",
 ]
