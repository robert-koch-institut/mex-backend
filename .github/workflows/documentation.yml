--- conflicted
+++ resolved
@@ -39,11 +39,7 @@
           restore-keys: |
             ${{ env.cache-name }}-
 
-<<<<<<< HEAD
-      - name: Cache poetry
-=======
       - name: Cache environment
->>>>>>> 846e6c67
         uses: actions/cache@v4
         env:
           cache-name: cache-environment
