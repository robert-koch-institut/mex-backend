{
  "template": "https://github.com/robert-koch-institut/mex-template",
<<<<<<< HEAD
  "commit": "12165319453990fdbe02bce39a3236337e298bc0",
=======
  "commit": "373c1399cafca5c5807e32ff96d16e1e59b4d043",
>>>>>>> 846e6c67
  "checkout": null,
  "context": {
    "cookiecutter": {
      "project_name": "backend",
      "short_summary": "Backend server for the RKI metadata exchange.",
      "long_summary": "The `mex-backend` package is a multi-purpose backend application with an HTTP-API. It provides endpoints to ingest data from ETL-pipelines, for a metadata editor application, and for publishing pipelines to extract standardized data for use in upstream frontend applications.",
      "_template": "https://github.com/robert-koch-institut/mex-template"
    }
  },
  "directory": null
}<|MERGE_RESOLUTION|>--- conflicted
+++ resolved
@@ -1,10 +1,6 @@
 {
   "template": "https://github.com/robert-koch-institut/mex-template",
-<<<<<<< HEAD
-  "commit": "12165319453990fdbe02bce39a3236337e298bc0",
-=======
   "commit": "373c1399cafca5c5807e32ff96d16e1e59b4d043",
->>>>>>> 846e6c67
   "checkout": null,
   "context": {
     "cookiecutter": {
