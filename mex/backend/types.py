--- conflicted
+++ resolved
@@ -4,10 +4,6 @@
 from pydantic import SecretStr
 
 from mex.common.models import (
-<<<<<<< HEAD
-=======
-    BASE_MODEL_CLASSES_BY_NAME,
->>>>>>> 81f63168
     EXTRACTED_MODEL_CLASSES_BY_NAME,
     MERGED_MODEL_CLASSES_BY_NAME,
     BaseModel,
@@ -71,11 +67,7 @@
 class UnprefixedType(Enum, metaclass=DynamicStrEnum):
     """Enumeration of possible types without any prefix."""
 
-<<<<<<< HEAD
-    __names__ = list(m.removeprefix("Extracted") for m in EXTRACTED_MODEL_CLASSES_BY_NAME)
-=======
-    __names__ = list(m.removeprefix("Base") for m in BASE_MODEL_CLASSES_BY_NAME)
->>>>>>> 81f63168
+    __names__ = [m.removeprefix("Extracted") for m in EXTRACTED_MODEL_CLASSES_BY_NAME]
 
 
 class ExtractedType(Enum, metaclass=DynamicStrEnum):
