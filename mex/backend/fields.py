--- conflicted
+++ resolved
@@ -1,17 +1,8 @@
-<<<<<<< HEAD
-=======
 from collections.abc import Callable, Generator, Mapping
->>>>>>> 81f63168
 from types import NoneType, UnionType
 from typing import (
     Annotated,
     Any,
-<<<<<<< HEAD
-    Callable,
-    Generator,
-    Mapping,
-=======
->>>>>>> 81f63168
     Union,
     get_args,
     get_origin,
@@ -26,9 +17,6 @@
 
 
 def _get_inner_types(annotation: Any) -> Generator[type, None, None]:
-<<<<<<< HEAD
-    """Yield all inner types from unions, lists and optional annotations."""
-=======
     """Yield all inner types from unions, lists and type annotations (except NoneType).
 
     Args:
@@ -37,7 +25,6 @@
     Returns:
         A generator for all (non-NoneType) types found in the annotation
     """
->>>>>>> 81f63168
     if get_origin(annotation) == Annotated:
         yield from _get_inner_types(get_args(annotation)[0])
     elif get_origin(annotation) in (Union, UnionType, list):
@@ -47,17 +34,6 @@
         yield annotation
 
 
-<<<<<<< HEAD
-def _has_any_type(field: FieldInfo, *types: type) -> bool:
-    """Return whether a field is annotated as one of the given types.
-
-    Lists and unions with `NoneType` are allowed and only the non-`NoneType` annotation
-    is considered for the type-check.
-    """
-    if inner_types := list(_get_inner_types(field.annotation)):
-        return all(inner_type in types for inner_type in inner_types)
-    return False
-=======
 def _contains_only_types(field: FieldInfo, *types: type) -> bool:
     """Return whether a `field` is annotated as one of the given `types`.
 
@@ -67,7 +43,6 @@
     Args:
         field: A pydantic `FieldInfo` object
         types: Types to look for in the field's annotation
->>>>>>> 81f63168
 
     Returns:
         Whether the field contains any of the given types
@@ -76,17 +51,11 @@
         return all(inner_type in types for inner_type in inner_types)
     return False
 
-<<<<<<< HEAD
-=======
 
->>>>>>> 81f63168
 def _group_fields_by_class_name(
     model_classes_by_name: Mapping[str, type[BaseModel]],
     predicate: Callable[[FieldInfo], bool],
 ) -> dict[str, list[str]]:
-<<<<<<< HEAD
-    """Group the field names by model class and filter them by the given predicate."""
-=======
     """Group the field names by model class and filter them by the given predicate.
 
     Args:
@@ -96,7 +65,6 @@
     Returns:
         Dictionary mapping class names to a list of field names filtered by `predicate`
     """
->>>>>>> 81f63168
     return {
         name: sorted(
             {
@@ -108,7 +76,7 @@
         for name, cls in model_classes_by_name.items()
     }
 
-<<<<<<< HEAD
+
 MODEL_CLASSES_BY_NAME = {
     **EXTRACTED_MODEL_CLASSES_BY_NAME,
 }
@@ -127,24 +95,24 @@
 # fields typed as merged identifiers containing references to merged items
 REFERENCE_FIELDS_BY_CLASS_NAME = _group_fields_by_class_name(
     MODEL_CLASSES_BY_NAME,
-    lambda field_info: _has_any_type(field_info, *MERGED_IDENTIFIER_CLASSES),
+    lambda field_info: _contains_only_types(field_info, *MERGED_IDENTIFIER_CLASSES),
 )
 
 # nested fields that contain `Text` objects
 TEXT_FIELDS_BY_CLASS_NAME = _group_fields_by_class_name(
     MODEL_CLASSES_BY_NAME,
-    lambda field_info: _has_any_type(field_info, Text),
+    lambda field_info: _contains_only_types(field_info, Text),
 )
 
 # nested fields that contain `Link` objects
 LINK_FIELDS_BY_CLASS_NAME = _group_fields_by_class_name(
     MODEL_CLASSES_BY_NAME,
-    lambda field_info: _has_any_type(field_info, Link),
+    lambda field_info: _contains_only_types(field_info, Link),
 )
 
 # fields annotated as `str` type
 STRING_FIELDS_BY_CLASS_NAME = _group_fields_by_class_name(
-    MODEL_CLASSES_BY_NAME, lambda field_info: _has_any_type(field_info, str)
+    MODEL_CLASSES_BY_NAME, lambda field_info: _contains_only_types(field_info, str)
 )
 
 # fields that should be indexed as searchable fields
@@ -179,76 +147,6 @@
     for name, cls in MODEL_CLASSES_BY_NAME.items()
 }
 
-=======
-
-# fields that are immutable and can only be set once
-FROZEN_FIELDS_BY_CLASS_NAME = _group_fields_by_class_name(
-    EXTRACTED_MODEL_CLASSES_BY_NAME, lambda field_info: field_info.frozen is True
-)
-
-# static fields that are set once on class-level to a literal type
-LITERAL_FIELDS_BY_CLASS_NAME = _group_fields_by_class_name(
-    EXTRACTED_MODEL_CLASSES_BY_NAME,
-    lambda field_info: isinstance(field_info.annotation, LiteralStringType),
-)
-
-# fields typed as merged identifiers containing references to merged items
-REFERENCE_FIELDS_BY_CLASS_NAME = _group_fields_by_class_name(
-    EXTRACTED_MODEL_CLASSES_BY_NAME,
-    lambda field_info: _contains_only_types(field_info, *MERGED_IDENTIFIER_CLASSES),
-)
-
-# nested fields that contain `Text` objects
-TEXT_FIELDS_BY_CLASS_NAME = _group_fields_by_class_name(
-    EXTRACTED_MODEL_CLASSES_BY_NAME,
-    lambda field_info: _contains_only_types(field_info, Text),
-)
-
-# nested fields that contain `Link` objects
-LINK_FIELDS_BY_CLASS_NAME = _group_fields_by_class_name(
-    EXTRACTED_MODEL_CLASSES_BY_NAME,
-    lambda field_info: _contains_only_types(field_info, Link),
-)
-
-# fields annotated as `str` type
-STRING_FIELDS_BY_CLASS_NAME = _group_fields_by_class_name(
-    EXTRACTED_MODEL_CLASSES_BY_NAME,
-    lambda field_info: _contains_only_types(field_info, str),
-)
-
-# fields that should be indexed as searchable fields
-SEARCHABLE_FIELDS = sorted(
-    {
-        field_name
-        for field_names in STRING_FIELDS_BY_CLASS_NAME.values()
-        for field_name in field_names
-    }
-)
-
-# classes that have fields that should be searchable
-SEARCHABLE_CLASSES = sorted(
-    {name for name, field_names in STRING_FIELDS_BY_CLASS_NAME.items() if field_names}
-)
-
-# fields with changeable values that are not nested objects or merged item references
-MUTABLE_FIELDS_BY_CLASS_NAME = {
-    name: sorted(
-        {
-            field_name
-            for field_name in cls.model_fields
-            if field_name
-            not in (
-                *FROZEN_FIELDS_BY_CLASS_NAME[name],
-                *REFERENCE_FIELDS_BY_CLASS_NAME[name],
-                *TEXT_FIELDS_BY_CLASS_NAME[name],
-                *LINK_FIELDS_BY_CLASS_NAME[name],
-            )
-        }
-    )
-    for name, cls in EXTRACTED_MODEL_CLASSES_BY_NAME.items()
-}
-
->>>>>>> 81f63168
 # fields with values that should be set once but are neither literal nor references
 FINAL_FIELDS_BY_CLASS_NAME = {
     name: sorted(
@@ -263,9 +161,5 @@
             )
         }
     )
-<<<<<<< HEAD
     for name, cls in MODEL_CLASSES_BY_NAME.items()
-=======
-    for name, cls in EXTRACTED_MODEL_CLASSES_BY_NAME.items()
->>>>>>> 81f63168
 }