--- conflicted
+++ resolved
@@ -41,12 +41,8 @@
         identifier=None,
         stable_target_id=stable_target_id,
         entity_type=entity_type,
-<<<<<<< HEAD
-        had_primary_source=had_primary_source,
-=======
         referenced_identifiers=referenced_identifiers,
         reference_field=reference_field,
->>>>>>> 3db74aa0
         skip=skip,
         limit=limit,
     )
@@ -58,10 +54,7 @@
 
 
 def get_extracted_items_from_graph(
-<<<<<<< HEAD
-=======
     *,
->>>>>>> 3db74aa0
     stable_target_id: Identifier | None = None,
     entity_type: Sequence[str] | None = None,
     limit: int = 100,
@@ -95,12 +88,8 @@
         identifier=str(identifier),
         stable_target_id=None,
         entity_type=None,
-<<<<<<< HEAD
-        had_primary_source=None,
-=======
         referenced_identifiers=None,
         reference_field=None,
->>>>>>> 3db74aa0
         skip=0,
         limit=1,
     )
@@ -113,10 +102,7 @@
     if result.total == 0:
         msg = "Extracted item was not found."
         raise NoResultFoundError(msg) from None
-<<<<<<< HEAD
-=======
     if result.total != 1:
         msg = "Found multiple extracted items."
         raise InconsistentGraphError(msg)
->>>>>>> 3db74aa0
     return result.items[0]