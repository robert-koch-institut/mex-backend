--- conflicted
+++ resolved
@@ -1,27 +1,21 @@
 from typing import Annotated
 
 from fastapi import APIRouter
-<<<<<<< HEAD
 from pydantic import PlainSerializer
-=======
->>>>>>> 07e52e5f
+from starlette import status
 
 from mex.backend.graph.connector import GraphConnector
 from mex.backend.ingest.models import BulkIngestRequest, BulkIngestResponse
+from mex.backend.transform import to_primitive
 
 router = APIRouter()
 
 
-@router.post("/ingest", status_code=201, tags=["extractors"])
+@router.post("/ingest", status_code=status.HTTP_201_CREATED, tags=["extractors"])
 def ingest_extracted_items(
     request: BulkIngestRequest,
 ) -> Annotated[BulkIngestResponse, PlainSerializer(to_primitive)]:
     """Ingest batches of extracted items grouped by their type."""
     connector = GraphConnector.get()
-<<<<<<< HEAD
-    models = request.get_all()
-    identifiers = connector.ingest(models)
-=======
     identifiers = connector.ingest(request.items)
->>>>>>> 07e52e5f
     return BulkIngestResponse(identifiers=identifiers)