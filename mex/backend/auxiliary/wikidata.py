--- conflicted
+++ resolved
@@ -4,11 +4,7 @@
 from fastapi import APIRouter, Query
 from pydantic import PlainSerializer
 
-<<<<<<< HEAD
-from mex.backend.auxiliary.models import PagedAuxiliaryResponse
-=======
 from mex.backend.auxiliary.models import AuxiliarySearch
->>>>>>> 1e36f515
 from mex.backend.serialization import to_primitive
 from mex.common.models import ExtractedOrganization, ExtractedPrimarySource
 from mex.common.primary_source.extract import extract_seed_primary_sources
@@ -34,15 +30,8 @@
     offset: Annotated[int, Query(ge=0, le=10e10)] = 0,
     limit: Annotated[int, Query(ge=1, le=100)] = 10,
     lang: TextLanguage = TextLanguage.EN,
-<<<<<<< HEAD
-) -> Annotated[
-    PagedAuxiliaryResponse[ExtractedOrganization], PlainSerializer(to_primitive)
-]:
-    """Search an organization in wikidata.
-=======
 ) -> Annotated[AuxiliarySearch[ExtractedOrganization], PlainSerializer(to_primitive)]:
     """Search for organizations in wikidata.
->>>>>>> 1e36f515
 
     Args:
         q: label of the organization to be searched
@@ -62,13 +51,7 @@
         )
     )
 
-<<<<<<< HEAD
-    return PagedAuxiliaryResponse[ExtractedOrganization](
-        items=extracted_organizations, total=total_orgs
-    )
-=======
     return AuxiliarySearch(items=extracted_organizations, total=total_orgs)
->>>>>>> 1e36f515
 
 
 @cache
