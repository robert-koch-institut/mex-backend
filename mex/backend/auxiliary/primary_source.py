--- conflicted
+++ resolved
@@ -24,11 +24,7 @@
     if not extracted_item:
         raise NoResultFoundError(name)
     connector = GraphConnector.get()
-<<<<<<< HEAD
-    deque(connector.ingest_extracted_items([extracted_primary_source]))
-=======
-    connector.ingest([extracted_item])
->>>>>>> e2bbdf7d
+    deque(connector.ingest_extracted_items([extracted_item]))
     logger.info("ingested primary source %s", name)
     return extracted_item
 
