--- conflicted
+++ resolved
@@ -5,19 +5,12 @@
 from fastapi.exceptions import HTTPException
 from starlette import status
 
-<<<<<<< HEAD
-=======
 from mex.backend.graph.exceptions import NoResultFoundError
->>>>>>> 3db74aa0
 from mex.backend.merged.helpers import (
     get_merged_item_from_graph,
     search_merged_items_in_graph,
 )
-<<<<<<< HEAD
-from mex.backend.types import MergedType, Validation
-=======
 from mex.backend.types import MergedType, ReferenceFieldName, Validation
->>>>>>> 3db74aa0
 from mex.common.models import AnyMergedModel, PaginatedItemsContainer
 from mex.common.types import Identifier
 
@@ -45,15 +38,6 @@
         msg = "Must provide referencedIdentifier AND referenceField or neither."
         raise HTTPException(status.HTTP_400_BAD_REQUEST, msg)
     return search_merged_items_in_graph(
-<<<<<<< HEAD
-        q,
-        identifier,
-        [str(t.value) for t in entityType or MergedType],
-        [str(s) for s in hadPrimarySource] if hadPrimarySource else None,
-        skip,
-        limit,
-        Validation.IGNORE,
-=======
         query_string=q,
         identifier=identifier,
         entity_type=[str(t.value) for t in entityType or MergedType],
@@ -64,18 +48,13 @@
         skip=skip,
         limit=limit,
         validation=Validation.IGNORE,
->>>>>>> 3db74aa0
     )
 
 
 @router.get("/merged-item/{identifier}", tags=["editor"])
 def get_merged_item(identifier: Identifier) -> AnyMergedModel:
     """Return one merged item for the given `identifier`."""
-<<<<<<< HEAD
-    return get_merged_item_from_graph(identifier)
-=======
     try:
         return get_merged_item_from_graph(identifier)
     except NoResultFoundError as error:
-        raise HTTPException(status.HTTP_404_NOT_FOUND) from error
->>>>>>> 3db74aa0
+        raise HTTPException(status.HTTP_404_NOT_FOUND) from error