--- conflicted
+++ resolved
@@ -15,17 +15,9 @@
 @router.get("/merged-item", tags=["editor", "public"])
 def search_merged_items_facade(
     q: Annotated[str, Query(max_length=100)] = "",
-<<<<<<< HEAD
-    stableTargetId: Annotated[  # noqa: N803
-        Identifier | None, Query(deprecated=True)
-    ] = None,
-    identifier: Identifier | None = None,
-    entityType: Annotated[  # noqa: N803
-=======
     stableTargetId: Annotated[Identifier | None, Query(deprecated=True)] = None,
     identifier: Identifier | None = None,
     entityType: Annotated[
->>>>>>> 81f63168
         Sequence[MergedType | UnprefixedType], Query(max_length=len(MergedType))
     ] = [],
     skip: Annotated[int, Query(ge=0, le=10e10)] = 0,
