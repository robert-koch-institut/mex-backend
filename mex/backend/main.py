--- conflicted
+++ resolved
@@ -7,10 +7,6 @@
 from fastapi.middleware.cors import CORSMiddleware
 from fastapi.openapi.utils import get_openapi
 from pydantic import BaseModel, ValidationError
-<<<<<<< HEAD
-=======
-from starlette.requests import Request
->>>>>>> 81f63168
 
 from mex.backend.exceptions import handle_uncaught_exception, handle_validation_error
 from mex.backend.extracted.main import router as extracted_router
@@ -22,8 +18,7 @@
 from mex.backend.security import has_read_access, has_write_access
 from mex.backend.settings import BackendSettings
 from mex.common.cli import entrypoint
-from mex.common.connector import ConnectorContext
-from mex.common.logging import logger
+from mex.common.connector import CONNECTOR_STORE
 from mex.common.types import Identifier
 from mex.common.types.identifier import MEX_ID_PATTERN
 
@@ -63,24 +58,11 @@
     return app.openapi_schema
 
 
-def close_connectors() -> None:
-    """Try to close all connectors in the current context."""
-    context = ConnectorContext.get()
-    for connector_type, connector in context.items():
-        try:
-            connector.close()
-        except Exception:
-            logger.exception("Error closing %s", connector_type)
-        else:
-            logger.info("Closed %s", connector_type)
-    context.clear()
-
-
 @asynccontextmanager
 async def lifespan(_: FastAPI) -> AsyncIterator[None]:
     """Async context manager to execute setup and teardown of the FastAPI app."""
     yield None
-    close_connectors()
+    CONNECTOR_STORE.reset()
 
 
 app = FastAPI(
@@ -119,20 +101,6 @@
     return SystemStatus(status="ok")
 
 
-<<<<<<< HEAD
-=======
-def handle_uncaught_exception(request: Request, exc: Exception) -> JSONResponse:
-    """Handle uncaught errors and provide some debugging clues."""
-    logger.exception("Error %s", exc)
-    if isinstance(exc, ValidationError):
-        errors: list[Any] = exc.errors()
-    else:
-        errors = [dict(type=type(exc).__name__)]
-    body = dict(message=str(exc), debug=dict(errors=errors))
-    return JSONResponse(to_primitive(body), 500)
-
-
->>>>>>> 81f63168
 app.include_router(router)
 app.add_exception_handler(ValidationError, handle_validation_error)
 app.add_exception_handler(Exception, handle_uncaught_exception)
