from fastapi import APIRouter, HTTPException
from fastapi.responses import JSONResponse

from mex.backend.graph.connector import GraphConnector
from mex.backend.transform import to_primitive
from mex.common.models import AnyRuleModel
from mex.common.types import AnyMergedIdentifier, Identifier

router = APIRouter()


@router.post("/rule-item", tags=["editor"])
def create_rule(rule: AnyRuleModel) -> AnyRuleModel:
    """Create a new rule."""
    connector = GraphConnector.get()
<<<<<<< HEAD
    stable_target_id = Identifier.generate()
    return JSONResponse(  # type: ignore[return-value]
        to_primitive(connector.ingest_rule(stable_target_id, rule)),
    )


@router.put("/rule-item/{stableTargetId}", tags=["editor"])
def update_rule(
    stableTargetId: AnyMergedIdentifier, rule: AnyRuleModel
) -> AnyRuleModel:
    """Update an existing rule."""
    connector = GraphConnector.get()
    if not connector.exists_merged_item(rule.stemType, stableTargetId):
        raise HTTPException(
            412, "Referenced merged item does not exist or is not of correct type."
        )
    return JSONResponse(  # type: ignore[return-value]
        to_primitive(connector.ingest_rule(stableTargetId, rule)),
    )
=======
    response = connector.create_rule(rule)
    return JSONResponse(to_primitive(response))  # type: ignore[return-value]
>>>>>>> b161cac2
<|MERGE_RESOLUTION|>--- conflicted
+++ resolved
@@ -1,8 +1,6 @@
 from fastapi import APIRouter, HTTPException
-from fastapi.responses import JSONResponse
 
 from mex.backend.graph.connector import GraphConnector
-from mex.backend.transform import to_primitive
 from mex.common.models import AnyRuleModel
 from mex.common.types import AnyMergedIdentifier, Identifier
 
@@ -13,11 +11,8 @@
 def create_rule(rule: AnyRuleModel) -> AnyRuleModel:
     """Create a new rule."""
     connector = GraphConnector.get()
-<<<<<<< HEAD
     stable_target_id = Identifier.generate()
-    return JSONResponse(  # type: ignore[return-value]
-        to_primitive(connector.ingest_rule(stable_target_id, rule)),
-    )
+    return connector.ingest_rule(stable_target_id, rule)
 
 
 @router.put("/rule-item/{stableTargetId}", tags=["editor"])
@@ -30,10 +25,4 @@
         raise HTTPException(
             412, "Referenced merged item does not exist or is not of correct type."
         )
-    return JSONResponse(  # type: ignore[return-value]
-        to_primitive(connector.ingest_rule(stableTargetId, rule)),
-    )
-=======
-    response = connector.create_rule(rule)
-    return JSONResponse(to_primitive(response))  # type: ignore[return-value]
->>>>>>> b161cac2
+    return connector.ingest_rule(stableTargetId, rule)