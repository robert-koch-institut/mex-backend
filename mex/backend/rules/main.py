--- conflicted
+++ resolved
@@ -1,52 +1,21 @@
 from typing import Annotated
 
-<<<<<<< HEAD
-from fastapi import APIRouter, HTTPException
-from pydantic import PlainSerializer
-from starlette import status
-
-from mex.backend.graph.connector import GraphConnector
-from mex.backend.serialization import to_primitive
-from mex.common.models import AnyRuleModel
-from mex.common.types import AnyMergedIdentifier, Identifier
-=======
 from fastapi import APIRouter
 from pydantic import PlainSerializer
 from starlette import status
 
-from mex.backend.rules.helpers import create_and_get_rule_set, get_rule_set_from_graph
+from mex.backend.rules.helpers import (
+    create_and_get_rule_set,
+    get_rule_set_from_graph,
+    update_and_get_rule_set,
+)
 from mex.backend.serialization import to_primitive
 from mex.common.models import AnyRuleSetRequest, AnyRuleSetResponse
 from mex.common.types import Identifier
->>>>>>> 1e36f515
 
 router = APIRouter()
 
 
-<<<<<<< HEAD
-@router.post("/rule-item", tags=["editor"])
-def create_rule(
-    rule: AnyRuleModel,
-) -> Annotated[AnyRuleModel, PlainSerializer(to_primitive)]:
-    """Create a new rule."""
-    connector = GraphConnector.get()
-    stable_target_id = Identifier.generate()
-    return connector.ingest_rule(stable_target_id, rule)
-
-
-@router.put("/rule-item/{stableTargetId}", tags=["editor"])
-def update_rule(
-    stableTargetId: AnyMergedIdentifier, rule: AnyRuleModel
-) -> Annotated[AnyRuleModel, PlainSerializer(to_primitive)]:
-    """Update an existing rule."""
-    connector = GraphConnector.get()
-    if not connector.exists_merged_item(stableTargetId, [rule.stemType]):
-        raise HTTPException(
-            status.HTTP_412_PRECONDITION_FAILED,
-            "Referenced merged item does not exist or is not of correct type.",
-        )
-    return connector.ingest_rule(stableTargetId, rule)
-=======
 @router.post("/rule-set", status_code=status.HTTP_201_CREATED, tags=["editor"])
 def create_rule_set(
     rule_set: AnyRuleSetRequest,
@@ -61,4 +30,12 @@
 ) -> Annotated[AnyRuleSetResponse, PlainSerializer(to_primitive)]:
     """Get a rule set."""
     return get_rule_set_from_graph(stableTargetId)
->>>>>>> 1e36f515
+
+
+@router.put("/rule-set/{stableTargetId}", tags=["editor"])
+def update_rule_set(
+    stableTargetId: Identifier,
+    rule_set: AnyRuleSetRequest,
+) -> Annotated[AnyRuleSetResponse, PlainSerializer(to_primitive)]:
+    """Update an existing rule set."""
+    return update_and_get_rule_set(rule_set, stableTargetId)