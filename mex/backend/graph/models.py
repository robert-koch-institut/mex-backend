--- conflicted
+++ resolved
@@ -1,11 +1,6 @@
-<<<<<<< HEAD
-from functools import cache
-from typing import Any, Iterator
-=======
 from collections.abc import Iterator
 from functools import cache
 from typing import Any
->>>>>>> 81f63168
 
 from neo4j import Result as Neo4jResult
 
