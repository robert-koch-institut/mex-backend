--- conflicted
+++ resolved
@@ -37,25 +37,12 @@
 <%- else %>
     OPTIONAL MATCH (merged_node:<<merged_labels|join("|")>>)
 <%- endif %>
-<<<<<<< HEAD
 <%- set and_ = joiner("AND ") %>
     WHERE
-=======
-    OPTIONAL MATCH (extracted_or_rule_node:<<extracted_or_rule_labels|join("|")>>)-[:stableTargetId]->(merged_node:<<merged_labels|join("|")>>)
-<%- set and_ = joiner("AND ") %>
-    WHERE
-    <%- if filter_by_query_string %>
-        <<and_()>>elementId(hit) = elementId(extracted_or_rule_node)
-    <%- endif %>
->>>>>>> 9d6bd94c
     <%- if filter_by_stable_target_id %>
         <<and_()>>merged_node.identifier = $stable_target_id
     <%- endif %>
         <<and_()>>ANY(label IN labels(merged_node) WHERE label IN $labels)
-<<<<<<< HEAD
-=======
-    WITH DISTINCT merged_node AS merged_node
->>>>>>> 9d6bd94c
 <%- endblock %>
     RETURN COUNT(merged_node) AS total
 }
@@ -64,40 +51,23 @@
     OPTIONAL MATCH (extracted_or_rule_node)-[:stableTargetId]->(merged_node)
     WITH extracted_or_rule_node, merged_node
     CALL (extracted_or_rule_node) {
-<<<<<<< HEAD
         OPTIONAL MATCH (extracted_or_rule_node)-[r]->(referenced_merged_node:<<merged_labels|join("|")>>)
         RETURN CASE WHEN referenced_merged_node IS NOT NULL THEN {
             label: type(r),
             position: r.position,
             value: referenced_merged_node.identifier
         } ELSE NULL END as ref
-=======
-        OPTIONAL MATCH (extracted_or_rule_node)-[r]->(referenced:<<merged_labels|join("|")>>)
-        RETURN CASE WHEN referenced IS NOT NULL THEN {
-            label: type(r),
-            position: r.position,
-            value: referenced.identifier
-        } ELSE NULL END AS ref
->>>>>>> 9d6bd94c
     UNION
         OPTIONAL MATCH (extracted_or_rule_node)-[r]->(referenced_nested_node:<<nested_labels|join("|")>>)
         RETURN CASE WHEN referenced_nested_node IS NOT NULL THEN {
             label: type(r),
             position: r.position,
             value: properties(referenced_nested_node)
-<<<<<<< HEAD
         } ELSE NULL END as ref
     }
     WITH merged_node, extracted_or_rule_node, collect(ref) as refs
     ORDER BY merged_node.identifier, extracted_or_rule_node.identifier ASC
     WITH merged_node, collect(extracted_or_rule_node{.*, entityType: head(labels(extracted_or_rule_node)), _refs: refs}) as extracted_or_rule_node
-=======
-        } ELSE NULL END AS ref
-    }
-    WITH merged_node, extracted_or_rule_node, collect(ref) AS refs
-    ORDER BY merged_node.identifier, extracted_or_rule_node.identifier, head(labels(extracted_or_rule_node)) ASC
-    WITH merged_node, collect(extracted_or_rule_node{.*, entityType: head(labels(extracted_or_rule_node)), _refs: refs}) AS extracted_or_rule_node
->>>>>>> 9d6bd94c
     RETURN merged_node{entityType: head(labels(merged_node)), identifier: merged_node.identifier, components: extracted_or_rule_node}
     SKIP $skip
     LIMIT $limit
