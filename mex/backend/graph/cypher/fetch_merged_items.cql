--- conflicted
+++ resolved
@@ -50,33 +50,18 @@
 }
 CALL () {
     <<-self.match_clause()>>
-<<<<<<< HEAD
-    WITH merged_node
     OPTIONAL MATCH (extracted_node)-[:stableTargetId]->(merged_node)
-    CALL {
-        WITH extracted_node
+    WITH extracted_node, merged_node
+    CALL (extracted_node) {
         OPTIONAL MATCH (extracted_node)-[r]->(referenced_merged_node:<<merged_labels|join("|")>>)
         RETURN CASE WHEN referenced_merged_node IS NOT NULL THEN {
-=======
-    OPTIONAL MATCH (n)-[:stableTargetId]->(merged)
-    WITH n, merged
-    CALL (n) {
-        OPTIONAL MATCH (n)-[r]->(referenced:<<merged_labels|join("|")>>)
-        RETURN CASE WHEN referenced IS NOT NULL THEN {
->>>>>>> fa1de5dc
             label: type(r),
             position: r.position,
             value: referenced_merged_node.identifier
         } ELSE NULL END as ref
     UNION
-<<<<<<< HEAD
-        WITH extracted_node
         OPTIONAL MATCH (extracted_node)-[r]->(referenced_nested_node:<<nested_labels|join("|")>>)
         RETURN CASE WHEN referenced_nested_node IS NOT NULL THEN {
-=======
-        OPTIONAL MATCH (n)-[r]->(nested:<<nested_labels|join("|")>>)
-        RETURN CASE WHEN nested IS NOT NULL THEN {
->>>>>>> fa1de5dc
             label: type(r),
             position: r.position,
             value: properties(referenced_nested_node)
