<# Fetch merged items including their nested objects and referenced identifiers.

<<<<<<< HEAD
Jinja:
    extracted_labels: List of all extracted class labels
=======
Globals:
>>>>>>> 81968297
    extracted_or_rule_labels: List of all extracted and rule class labels
    merged_labels: List of all merged class labels
    nested_labels: List of labels for all nestable objects

Jinja:
    filter_by_query_string: Whether the final query should accept a full text query string
    filter_by_identifier: Whether the final query should filter by the merged identifier
    filter_by_referenced_identifiers: Whether to filter for references to items with specific identifiers
    reference_field: Name of the relationship holding referenced identifiers to use for filtering

Args:
    query_string: Full text query string
    labels: Labels to filter items by
    identifier: Identifier to filter items by
    referenced_identifiers: Identifiers referenced by `reference_field`
    skip: Skip these many nodes for pagination
    limit: Limit pagination to this many items

Returns:
    total: Count of all items found by this query
    items: List of merged items, each item has the following attributes:
        entityType: the type of the merged item
        identifier: the identifier of the merged item
        _components: The rule and / or extracted items with the stableTargetId of this
            merged item. Each component has an extra attribute `_refs` that contains the
            values of nested objects as well as the identifiers of referenced items.
-#>
CALL () {
<%- block match_clause -%>
<%- if filter_by_query_string %>
    OPTIONAL CALL db.index.fulltext.queryNodes("search_index", $query_string)
    YIELD node AS hit, score
    CALL (hit) {
        MATCH (hit:<<extracted_or_rule_labels|join("|")>>)-[:stableTargetId]->(merged_node:<<merged_labels|join("|")>>)
        RETURN hit as extracted_or_rule_node, merged_node
    UNION
        MATCH (hit:<<nested_labels|join("|")>>)<-[]-(extracted_or_rule_node:<<extracted_or_rule_labels|join("|")>>)-[:stableTargetId]->(merged_node:<<merged_labels|join("|")>>)
        RETURN extracted_or_rule_node, merged_node
    }
    WITH DISTINCT merged_node AS merged_node
<%- else %>
    OPTIONAL MATCH (merged_node:<<merged_labels|join("|")>>)
<%- endif %>
    <%- if filter_by_referenced_identifiers %>
    MATCH (merged_node)<-[:stableTargetId]-()-[:<<reference_field>>]->(referenced_node_to_filter_by)
    <%- endif %>
    WHERE
        ANY(label IN labels(merged_node) WHERE label IN $labels)
        <%- if filter_by_identifier %>
        AND merged_node.identifier = $identifier
        <%- endif %>
        <%- if filter_by_referenced_identifiers %>
        AND referenced_node_to_filter_by.identifier IN $referenced_identifiers
        <%- endif %>
<%- endblock %>
    RETURN COUNT(merged_node) AS total
}
CALL () {
    <<-self.match_clause()>>
    ORDER BY merged_node.identifier, head(labels(merged_node)) ASC
    SKIP $skip
    LIMIT $limit
    OPTIONAL MATCH (extracted_or_rule_node)-[:stableTargetId]->(merged_node)
    ORDER BY extracted_or_rule_node.identifier, head(labels(extracted_or_rule_node)) ASC
    WITH
        extracted_or_rule_node,
        merged_node,
        [
            (extracted_or_rule_node)-[r]->(referenced_merged_node:<<merged_labels|join("|")>>) |
            {value: referenced_merged_node.identifier, position:r.position, label: type(r)}
        ] + [
            (extracted_or_rule_node)-[r]->(referenced_nested_node:<<nested_labels|join("|")>>) |
            {value: properties(referenced_nested_node), position:r.position , label: type(r)}
        ] AS refs
    WITH
        merged_node,
        collect(
            extracted_or_rule_node{.*, entityType: head(labels(extracted_or_rule_node)), _refs: refs}
        ) AS components
    WITH
        collect(
            merged_node{.*, entityType: head(labels(merged_node)), _components: components}
        ) AS items
    RETURN items
}
RETURN items, total;<|MERGE_RESOLUTION|>--- conflicted
+++ resolved
@@ -1,11 +1,6 @@
 <# Fetch merged items including their nested objects and referenced identifiers.
 
-<<<<<<< HEAD
-Jinja:
-    extracted_labels: List of all extracted class labels
-=======
 Globals:
->>>>>>> 81968297
     extracted_or_rule_labels: List of all extracted and rule class labels
     merged_labels: List of all merged class labels
     nested_labels: List of labels for all nestable objects
