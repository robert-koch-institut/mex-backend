<# Fetch extracted or rule items including their nested objects and referenced identifiers.

Globals:
    extracted_labels: List of all extracted class labels
    rule_labels: List of all rule class labels
    merged_labels: List of all merged class labels
    nested_labels: List of labels for all nestable objects

Args:
    filter_by_query_string: Whether the final query should accept a full text query string
    filter_by_stable_target_id: Whether the final query should filter by stableTargetId

Returns:
    total: Count of all items found by this query
    items: List of extracted items, each item has an extra attribute `_refs` that
           contains the values of nested objects as well as the identifiers of
           referenced items
-#>
CALL () {
<%- block match_clause -%>
<%- if filter_by_query_string %>
    OPTIONAL CALL db.index.fulltext.queryNodes("search_index", $query_string)
    YIELD node AS hit, score
<<<<<<< HEAD
    CALL (hit) {
        MATCH (extracted_or_rule_node:<<extracted_or_rule_labels|join("|")>>)-[:stableTargetId]->(merged_node:<<merged_labels|join("|")>>)
        WHERE elementId(hit) = elementId(extracted_or_rule_node)
        RETURN extracted_or_rule_node, merged_node
    UNION
        MATCH (nested_node:<<nested_labels|join("|")>>)<--(extracted_or_rule_node:<<extracted_or_rule_labels|join("|")>>)-[:stableTargetId]->(merged_node:<<merged_labels|join("|")>>)
        WHERE elementId(hit) = elementId(nested_node)
        RETURN extracted_or_rule_node, merged_node
    }
    WITH DISTINCT extracted_or_rule_node, merged_node
<%- else %>
    OPTIONAL MATCH (extracted_or_rule_node:<<extracted_or_rule_labels|join("|")>>)-[:stableTargetId]->(merged_node:<<merged_labels|join("|")>>)
<%- endif %>
<%- set and_ = joiner("AND ") %>
    WHERE
=======
<%- endif %>
    OPTIONAL MATCH (extracted_or_rule_node:<<extracted_or_rule_labels|join("|")>>)
<%- if filter_by_stable_target_id -%>
    -[:stableTargetId]->(merged_node:<<merged_labels|join("|")>>)
<%- endif %>
<%- set and_ = joiner("AND ") %>
    WHERE
    <%- if filter_by_query_string %>
        <<and_()>>elementId(hit) = elementId(extracted_or_rule_node)
    <%- endif %>
>>>>>>> 9d6bd94c
    <%- if filter_by_stable_target_id %>
        <<and_()>>merged_node.identifier = $stable_target_id
    <%- endif %>
        <<and_()>>ANY(label IN labels(extracted_or_rule_node) WHERE label IN $labels)
<%- endblock %>
    RETURN COUNT(extracted_or_rule_node) AS total
}
CALL () {
    <<-self.match_clause()>>
    WITH extracted_or_rule_node
    CALL (extracted_or_rule_node) {
        OPTIONAL MATCH (extracted_or_rule_node)-[r]->(referenced_merged_node:<<merged_labels|join("|")>>)
        RETURN CASE WHEN referenced_merged_node IS NOT NULL THEN {
            label: type(r),
            position: r.position,
            value: referenced_merged_node.identifier
<<<<<<< HEAD
        } ELSE NULL END as ref
=======
        } ELSE NULL END AS ref
>>>>>>> 9d6bd94c
    UNION
        OPTIONAL MATCH (extracted_or_rule_node)-[r]->(referenced_nested_node:<<nested_labels|join("|")>>)
        RETURN CASE WHEN referenced_nested_node IS NOT NULL THEN {
            label: type(r),
            position: r.position,
            value: properties(referenced_nested_node)
<<<<<<< HEAD
        } ELSE NULL END as ref
    }
    WITH extracted_or_rule_node, collect(ref) as refs
=======
        } ELSE NULL END AS ref
    }
    WITH extracted_or_rule_node, collect(ref) AS refs
>>>>>>> 9d6bd94c
    RETURN extracted_or_rule_node{.*, entityType: head(labels(extracted_or_rule_node)), _refs: refs}
    ORDER BY extracted_or_rule_node.identifier, extracted_or_rule_node.entityType ASC
    SKIP $skip
    LIMIT $limit
}
RETURN collect(extracted_or_rule_node) AS items, total;<|MERGE_RESOLUTION|>--- conflicted
+++ resolved
@@ -21,7 +21,6 @@
 <%- if filter_by_query_string %>
     OPTIONAL CALL db.index.fulltext.queryNodes("search_index", $query_string)
     YIELD node AS hit, score
-<<<<<<< HEAD
     CALL (hit) {
         MATCH (extracted_or_rule_node:<<extracted_or_rule_labels|join("|")>>)-[:stableTargetId]->(merged_node:<<merged_labels|join("|")>>)
         WHERE elementId(hit) = elementId(extracted_or_rule_node)
@@ -37,18 +36,6 @@
 <%- endif %>
 <%- set and_ = joiner("AND ") %>
     WHERE
-=======
-<%- endif %>
-    OPTIONAL MATCH (extracted_or_rule_node:<<extracted_or_rule_labels|join("|")>>)
-<%- if filter_by_stable_target_id -%>
-    -[:stableTargetId]->(merged_node:<<merged_labels|join("|")>>)
-<%- endif %>
-<%- set and_ = joiner("AND ") %>
-    WHERE
-    <%- if filter_by_query_string %>
-        <<and_()>>elementId(hit) = elementId(extracted_or_rule_node)
-    <%- endif %>
->>>>>>> 9d6bd94c
     <%- if filter_by_stable_target_id %>
         <<and_()>>merged_node.identifier = $stable_target_id
     <%- endif %>
@@ -65,26 +52,16 @@
             label: type(r),
             position: r.position,
             value: referenced_merged_node.identifier
-<<<<<<< HEAD
         } ELSE NULL END as ref
-=======
-        } ELSE NULL END AS ref
->>>>>>> 9d6bd94c
     UNION
         OPTIONAL MATCH (extracted_or_rule_node)-[r]->(referenced_nested_node:<<nested_labels|join("|")>>)
         RETURN CASE WHEN referenced_nested_node IS NOT NULL THEN {
             label: type(r),
             position: r.position,
             value: properties(referenced_nested_node)
-<<<<<<< HEAD
         } ELSE NULL END as ref
     }
     WITH extracted_or_rule_node, collect(ref) as refs
-=======
-        } ELSE NULL END AS ref
-    }
-    WITH extracted_or_rule_node, collect(ref) AS refs
->>>>>>> 9d6bd94c
     RETURN extracted_or_rule_node{.*, entityType: head(labels(extracted_or_rule_node)), _refs: refs}
     ORDER BY extracted_or_rule_node.identifier, extracted_or_rule_node.entityType ASC
     SKIP $skip
