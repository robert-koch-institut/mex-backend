--- conflicted
+++ resolved
@@ -36,24 +36,11 @@
 from mex.common.transform import ensure_prefix, to_key_and_values
 from mex.common.types import (
     AnyPrimitiveType,
-<<<<<<< HEAD
-    Identifier,
-    Link,
-    Text,
-)
-
-MEX_EXTRACTED_PRIMARY_SOURCE = ExtractedPrimarySource.model_construct(
-    hadPrimarySource=MEX_PRIMARY_SOURCE_STABLE_TARGET_ID,
-    identifier=MEX_PRIMARY_SOURCE_IDENTIFIER,
-    identifierInPrimarySource=MEX_PRIMARY_SOURCE_IDENTIFIER_IN_PRIMARY_SOURCE,
-    stableTargetId=MEX_PRIMARY_SOURCE_STABLE_TARGET_ID,
-=======
     ExtractedPrimarySourceIdentifier,
     Identifier,
     Link,
     MergedPrimarySourceIdentifier,
     Text,
->>>>>>> b161cac2
 )
 
 
@@ -142,11 +129,9 @@
 
     def _seed_data(self) -> list[Identifier]:
         """Ensure the primary source `mex` is seeded and linked to itself."""
-<<<<<<< HEAD
-        return self.ingest_extracted([MEX_EXTRACTED_PRIMARY_SOURCE])
-=======
-        return self.ingest([cast(ExtractedPrimarySource, MEX_EXTRACTED_PRIMARY_SOURCE)])
->>>>>>> b161cac2
+        return self.ingest_extracted(
+            [cast(ExtractedPrimarySource, MEX_EXTRACTED_PRIMARY_SOURCE)]
+        )
 
     def close(self) -> None:
         """Close the connector's underlying requests session."""
