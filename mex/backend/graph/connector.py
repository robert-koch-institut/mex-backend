from collections.abc import Generator, Sequence
from typing import Annotated, Any, Literal, cast

from neo4j import (
    READ_ACCESS,
    WRITE_ACCESS,
    Driver,
    GraphDatabase,
    NotificationDisabledCategory,
    Session,
    Transaction,
)
from neo4j.exceptions import Neo4jError
from pydantic import Field

from mex.backend.fields import (
    ALL_REFERENCE_FIELD_NAMES,
    SEARCHABLE_CLASSES,
    SEARCHABLE_FIELDS,
)
from mex.backend.graph.exceptions import InconsistentGraphError, IngestionError
from mex.backend.graph.models import IngestData, Result
from mex.backend.graph.query import Query, QueryBuilder
from mex.backend.graph.transform import (
    expand_references_in_search_result,
    get_error_details_from_neo4j_error,
    get_ingest_query_for_entity_type,
    transform_edges_into_expectations_by_edge_locator,
    transform_model_into_ingest_data,
    validate_ingested_data,
)
from mex.backend.settings import BackendSettings
from mex.common.connector import BaseConnector
from mex.common.exceptions import MExError
from mex.common.fields import (
    ALL_MODEL_CLASSES_BY_NAME,
    FINAL_FIELDS_BY_CLASS_NAME,
    LINK_FIELDS_BY_CLASS_NAME,
    MUTABLE_FIELDS_BY_CLASS_NAME,
    REFERENCE_FIELDS_BY_CLASS_NAME,
    TEXT_FIELDS_BY_CLASS_NAME,
)
from mex.common.logging import logger
from mex.common.models import (
    EXTRACTED_MODEL_CLASSES_BY_NAME,
    MERGED_MODEL_CLASSES_BY_NAME,
    MEX_PRIMARY_SOURCE_IDENTIFIER,
    MEX_PRIMARY_SOURCE_IDENTIFIER_IN_PRIMARY_SOURCE,
    MEX_PRIMARY_SOURCE_STABLE_TARGET_ID,
    RULE_MODEL_CLASSES_BY_NAME,
    AnyExtractedModel,
    AnyRuleModel,
    AnyRuleSetResponse,
    BasePrimarySource,
    ExtractedPrimarySource,
)
from mex.common.transform import ensure_prefix, to_key_and_values
from mex.common.types import (
    AnyPrimitiveType,
    ExtractedPrimarySourceIdentifier,
    Identifier,
    Link,
    MergedPrimarySourceIdentifier,
    Text,
)


class MExPrimarySource(BasePrimarySource):
    """An automatically extracted metadata set describing a primary source."""

    entityType: Annotated[
        Literal["ExtractedPrimarySource"], Field(alias="$type", frozen=True)
    ] = "ExtractedPrimarySource"
    hadPrimarySource: MergedPrimarySourceIdentifier = (
        MEX_PRIMARY_SOURCE_STABLE_TARGET_ID
    )
    identifier: ExtractedPrimarySourceIdentifier = MEX_PRIMARY_SOURCE_IDENTIFIER
    identifierInPrimarySource: str = MEX_PRIMARY_SOURCE_IDENTIFIER_IN_PRIMARY_SOURCE
    stableTargetId: MergedPrimarySourceIdentifier = MEX_PRIMARY_SOURCE_STABLE_TARGET_ID


MEX_EXTRACTED_PRIMARY_SOURCE = MExPrimarySource()


class GraphConnector(BaseConnector):
    """Connector to handle authentication and transactions with the graph database."""

    def __init__(self) -> None:
        """Create a new graph database connection."""
        self.driver = self._init_driver()
        self._check_connectivity_and_authentication()
        self._seed_constraints()
        self._seed_indices()
        self._seed_data()

    def _init_driver(self) -> Driver:
        """Initialize and return a database driver."""
        settings = BackendSettings.get()
        return GraphDatabase.driver(
            settings.graph_url,
            auth=(
                settings.graph_user.get_secret_value(),
                settings.graph_password.get_secret_value(),
            ),
            database=settings.graph_db,
            notifications_disabled_categories=[
                # mute warnings about labels used in queries but missing in graph
                NotificationDisabledCategory.UNRECOGNIZED,
            ],
            telemetry_disabled=True,
            max_connection_pool_size=settings.backend_api_parallelization,
            max_transaction_retry_time=settings.graph_session_timeout,
        )

    def _check_connectivity_and_authentication(self) -> Result:
        """Check the connectivity and authentication to the graph."""
        query_builder = QueryBuilder.get()
        result = self.commit(query_builder.fetch_database_status())
        if (status := result["currentStatus"]) != "online":
            msg = f"Database is {status}."
            raise MExError(msg) from None
        return result

    def _seed_constraints(self) -> None:
        """Ensure property constraints are created for all entity types."""
        query_builder = QueryBuilder.get()
        with self.driver.session(default_access_mode=WRITE_ACCESS) as session:
            for label in EXTRACTED_MODEL_CLASSES_BY_NAME | MERGED_MODEL_CLASSES_BY_NAME:
                self.commit(
                    query_builder.create_identifier_constraint(node_label=label),
                    session=session,
                )
            logger.info("seeded identifier constraints")
            for label in EXTRACTED_MODEL_CLASSES_BY_NAME:
                self.commit(
                    query_builder.create_provenance_constraint(node_label=label),
                    session=session,
                )
            logger.info("seeded provenance constraints")

    def _seed_indices(self) -> Result:
        """Ensure there is a full text search index for all searchable fields."""
        query_builder = QueryBuilder.get()
        with self.driver.session(default_access_mode=WRITE_ACCESS) as session:
            result = self.commit(
                query_builder.fetch_full_text_search_index(), session=session
            )
            if (index := result.one_or_none()) and (
                set(index["node_labels"]) != set(SEARCHABLE_CLASSES)
                or set(index["search_fields"]) != set(SEARCHABLE_FIELDS)
            ):
                # only drop the index if the classes or fields have changed
                self.commit(
                    query_builder.drop_full_text_search_index(), session=session
                )
                logger.info("searchable fields changed: dropped indices")
            result = self.commit(
                query_builder.create_full_text_search_index(
                    node_labels=SEARCHABLE_CLASSES,
                    search_fields=SEARCHABLE_FIELDS,
                ),
                session=session,
                index_config={
                    "fulltext.eventually_consistent": True,
                    "fulltext.analyzer": "german",
                },
            )
        logger.info("created full text search index")
        return result

    def _seed_data(self) -> None:
        """Ensure the primary source `mex` is seeded and linked to itself."""
        self.ingest([cast("ExtractedPrimarySource", MEX_EXTRACTED_PRIMARY_SOURCE)])
        logger.info("seeded mex primary source")

    def close(self) -> None:
        """Close the connector's underlying requests session."""
        self.driver.close()

    def commit(
        self,
        query: Query | str,
        /,
        session: Session | None = None,
        **parameters: Any,  # noqa: ANN401
    ) -> Result:
        """Send and commit a single graph transaction with retry configuration."""
        if session:
            return Result(session.run(str(query), parameters))
        with self.driver.session(default_access_mode=READ_ACCESS) as closing_session:
            return Result(closing_session.run(str(query), parameters))

    def _fetch_extracted_or_rule_items(  # noqa: PLR0913
        self,
        query_string: str | None,
        identifier: str | None,
        stable_target_id: str | None,
        entity_type: Sequence[str],
        referenced_identifiers: Sequence[str] | None,
        reference_field: str | None,
        skip: int,
        limit: int,
    ) -> Result:
        """Query the graph for extracted or rule items.

        Args:
            query_string: Optional full text search query term
            identifier: Optional identifier filter
            stable_target_id: Optional stable target ID filter
            entity_type: List of allowed entity types
            referenced_identifiers: Optional merged item identifiers filter
            reference_field: Optional field name to filter for
            skip: How many items to skip for pagination
            limit: How many items to return at most

        Returns:
            Graph result instance
        """
        query_builder = QueryBuilder.get()
        query = query_builder.fetch_extracted_or_rule_items(
            filter_by_query_string=bool(query_string),
            filter_by_identifier=bool(identifier),
            filter_by_stable_target_id=bool(stable_target_id),
            filter_by_referenced_identifiers=bool(referenced_identifiers),
            reference_field=reference_field,
        )
        result = self.commit(
            query,
            query_string=query_string,
            identifier=identifier,
            stable_target_id=stable_target_id,
            labels=entity_type,
            referenced_identifiers=referenced_identifiers,
            skip=skip,
            limit=limit,
        )
        for query_result in result.all():
            for item in query_result["items"]:
                item.update(expand_references_in_search_result(item.pop("_refs")))
        return result

    def fetch_extracted_items(  # noqa: PLR0913
        self,
        query_string: str | None,
        identifier: str | None,
        stable_target_id: str | None,
        entity_type: Sequence[str] | None,
        referenced_identifiers: Sequence[str] | None,
        reference_field: str | None,
        skip: int,
        limit: int,
    ) -> Result:
        """Query the graph for extracted items.

        Args:
            query_string: Optional full text search query term
            identifier: Optional identifier filter
            stable_target_id: Optional stable target ID filter
            entity_type: Optional entity type filter
            referenced_identifiers: Optional merged item identifiers filter
            reference_field: Optional field name to filter for
            skip: How many items to skip for pagination
            limit: How many items to return at most

        Returns:
            Graph result instance
        """
        return self._fetch_extracted_or_rule_items(
            query_string=query_string,
            identifier=identifier,
            stable_target_id=stable_target_id,
            entity_type=entity_type or list(EXTRACTED_MODEL_CLASSES_BY_NAME),
<<<<<<< HEAD
            had_primary_source=had_primary_source,
=======
            referenced_identifiers=referenced_identifiers,
            reference_field=reference_field,
>>>>>>> 3db74aa0
            skip=skip,
            limit=limit,
        )

    def fetch_rule_items(  # noqa: PLR0913
        self,
        query_string: str | None,
        identifier: str | None,
        stable_target_id: str | None,
        entity_type: Sequence[str] | None,
        referenced_identifiers: Sequence[str] | None,
        reference_field: str | None,
        skip: int,
        limit: int,
    ) -> Result:
        """Query the graph for rule items.

        Args:
            query_string: Optional full text search query term
            identifier: Optional identifier filter
            stable_target_id: Optional stable target ID filter
            entity_type: Optional entity type filter
            referenced_identifiers: Optional merged item identifiers filter
            reference_field: Optional field name to filter for
            skip: How many items to skip for pagination
            limit: How many items to return at most

        Returns:
            Graph result instance
        """
        return self._fetch_extracted_or_rule_items(
            query_string=query_string,
            identifier=identifier,
            stable_target_id=stable_target_id,
            entity_type=entity_type or list(RULE_MODEL_CLASSES_BY_NAME),
<<<<<<< HEAD
            had_primary_source=had_primary_source,
=======
            referenced_identifiers=referenced_identifiers,
            reference_field=reference_field,
>>>>>>> 3db74aa0
            skip=skip,
            limit=limit,
        )

    def fetch_merged_items(  # noqa: PLR0913
        self,
        query_string: str | None,
        identifier: str | None,
        entity_type: Sequence[str] | None,
        referenced_identifiers: Sequence[str] | None,
        reference_field: str | None,
        skip: int,
        limit: int,
    ) -> Result:
        """Query the graph for merged items.

        Args:
            query_string: Optional full text search query term
            identifier: Optional merged item identifier filter
            entity_type: Optional merged entity type filter
            referenced_identifiers: Optional merged item identifiers filter
            reference_field: Optional field name to filter for
            skip: How many items to skip for pagination
            limit: How many items to return at most

        Returns:
            Graph result instance
        """
        if reference_field and reference_field not in ALL_REFERENCE_FIELD_NAMES:
            msg = "Invalid field name."
            raise ValueError(msg)
        query_builder = QueryBuilder.get()
        query = query_builder.fetch_merged_items(
            filter_by_query_string=bool(query_string),
            filter_by_identifier=bool(identifier),
            filter_by_referenced_identifiers=bool(referenced_identifiers),
            reference_field=reference_field,
        )
        result = self.commit(
            query,
            query_string=query_string,
            identifier=identifier,
            labels=entity_type or list(MERGED_MODEL_CLASSES_BY_NAME),
            referenced_identifiers=referenced_identifiers,
            skip=skip,
            limit=limit,
        )
        for query_result in result.all():
            for item in query_result["items"]:
                for component in item["_components"]:
                    refs = component.pop("_refs")
                    component.update(expand_references_in_search_result(refs))
        return result

    def fetch_identities(
        self,
        had_primary_source: Identifier | None = None,
        identifier_in_primary_source: str | None = None,
        stable_target_id: Identifier | None = None,
        limit: int = 1000,
    ) -> Result:
        """Search the graph for nodes matching the given ID combination.

        Identity queries can be filtered by `stable_target_id`,
        `had_primary_source` or `identifier_in_primary_source`.

        Args:
            had_primary_source: The stableTargetId of a connected PrimarySource
            identifier_in_primary_source: The id the item had in its primary source
            stable_target_id: The stableTargetId of an item
            limit: How many results to return, defaults to 1000

        Returns:
            A graph result set containing identities
        """
        query_builder = QueryBuilder.get()
        query = query_builder.fetch_identities(
            filter_by_had_primary_source=bool(had_primary_source),
            filter_by_identifier_in_primary_source=bool(identifier_in_primary_source),
            filter_by_stable_target_id=bool(stable_target_id),
        )
        return self.commit(
            query,
            had_primary_source=had_primary_source,
            identifier_in_primary_source=identifier_in_primary_source,
            stable_target_id=stable_target_id,
            limit=limit,
        )

    def exists_item(
        self,
        identifier: Identifier,
        entity_type: str,
    ) -> bool:
        """Validate whether an item with the given identifier and entity type exists.

        Args:
            identifier: Identifier of the to-be-checked item
            entity_type: Entity type of the to-be-checked item

        Returns:
            Boolean representing the existence of the requested item
        """
        if entity_type not in ALL_MODEL_CLASSES_BY_NAME:
            return False
        query_builder = QueryBuilder.get()
        query = query_builder.exists_item(
            node_labels=[entity_type],
        )
        result = self.commit(
            query,
            identifier=identifier,
        )
        return bool(result["exists"])

    def _merge_item(
        self,
        session: Session,
        model: AnyExtractedModel | AnyRuleModel,
        stable_target_id: Identifier,
        **constraints: AnyPrimitiveType,
    ) -> Result:
        """Upsert an extracted or rule model including merged item and nested objects.

        The given model is created or updated with all its inline properties.
        All nested properties (like Text or Link) are created as their own nodes
        and linked via edges. For multi-valued fields, the position of each nested
        object is stored as a property on the outbound edge.
        Any nested objects that are found in the graph, but are not present on the
        model any more are purged.
        In addition, a merged item is created (if it does not exist yet) and the
        extracted item is linked to it via an edge with the label `stableTargetId`.

        Args:
            model: Model to merge into the graph as a node
            session: Active Neo4j driver Session
            stable_target_id: Identifier the connected merged item should have
            constraints: Mapping of field names and values to use as constraints
                         when finding potential items to update

        Returns:
            Graph result instance
        """
        query_builder = QueryBuilder.get()

        text_fields = set(TEXT_FIELDS_BY_CLASS_NAME[model.entityType])
        link_fields = set(LINK_FIELDS_BY_CLASS_NAME[model.entityType])
        mutable_fields = set(MUTABLE_FIELDS_BY_CLASS_NAME[model.entityType])
        final_fields = set(FINAL_FIELDS_BY_CLASS_NAME[model.entityType])

        mutable_values = model.model_dump(include=mutable_fields)
        final_values = model.model_dump(include=final_fields)
        all_values = {**mutable_values, **final_values}

        text_values = model.model_dump(include=text_fields)
        link_values = model.model_dump(include=link_fields)

        nested_edge_labels: list[str] = []
        nested_node_labels: list[str] = []
        nested_positions: list[int] = []
        nested_values: list[dict[str, AnyPrimitiveType]] = []

        for nested_type, raws in [(Text, text_values), (Link, link_values)]:
            for nested_edge_label, raw_values in to_key_and_values(raws):
                for position, raw_value in enumerate(raw_values):
                    nested_edge_labels.append(nested_edge_label)
                    nested_node_labels.append(nested_type.__name__)
                    nested_positions.append(position)
                    nested_values.append(raw_value)

        query = query_builder.merge_item(
            current_label=model.entityType,
            current_constraints=sorted(constraints),
            merged_label=ensure_prefix(model.stemType, "Merged"),
            nested_edge_labels=nested_edge_labels,
            nested_node_labels=nested_node_labels,
        )

        return self.commit(
            query,
            session=session,
            stable_target_id=stable_target_id,
            on_match=mutable_values,
            on_create=all_values,
            nested_values=nested_values,
            nested_positions=nested_positions,
            **constraints,
        )

    def _merge_edges(
        self,
        session: Session,
        model: AnyExtractedModel | AnyRuleModel,
        stable_target_id: Identifier,
        extra_refs: dict[str, Any] | None = None,
        **constraints: AnyPrimitiveType,
    ) -> Result:
        """Merge edges into the graph for all relations originating from one model.

        All fields containing references will be iterated over. When the referenced node
        is found and no such relation exists yet, it will be created.
        A position attribute is added to all edges, that stores the index the reference
        had in list of references on the originating model. This way, we can preserve
        the order for example of `contact` persons referenced on an activity.

        Args:
            model: Model to ensure all edges are created in the graph
            session: Active Neo4j driver Session
            stable_target_id: Identifier of the connected merged item
            extra_refs: Optional extra references to inject into the merge
            constraints: Mapping of field names and values to use as constraints
                         when finding the current item

        Returns:
            Graph result instance
        """
        query_builder = QueryBuilder.get()

        ref_fields = REFERENCE_FIELDS_BY_CLASS_NAME[model.entityType]
        ref_values = model.model_dump(include=set(ref_fields))
        ref_values.update(extra_refs or {})

        ref_labels: list[str] = []
        ref_identifiers: list[str] = []
        ref_positions: list[int] = []

        for field, identifiers in to_key_and_values(ref_values):
            for position, identifier in enumerate(identifiers):
                ref_identifiers.append(identifier)
                ref_positions.append(position)
                ref_labels.append(field)

        query = query_builder.merge_edges(
            current_label=model.entityType,
            current_constraints=sorted(constraints),
            merged_label=ensure_prefix(model.stemType, "Merged"),
            ref_labels=ref_labels,
        )
        result = self.commit(
            query,
            session=session,
            stable_target_id=stable_target_id,
            ref_identifiers=ref_identifiers,
            ref_positions=ref_positions,
            **constraints,
        )

        expectations_by_locator = transform_edges_into_expectations_by_edge_locator(
            start_node_type=model.entityType,
            start_node_constraints=constraints,
            ref_labels=ref_labels,
            ref_identifiers=ref_identifiers,
            ref_positions=ref_positions,
        )
        expected_edges = set(expectations_by_locator)
        merged_edges = set(result["edges"])

        if missing_edges := sorted(expected_edges - merged_edges):
            expectations = ", ".join(expectations_by_locator[e] for e in missing_edges)
            msg = f"failed to merge {len(missing_edges)} edges: {expectations}"
            raise InconsistentGraphError(msg)
        if unexpected_edges := sorted(merged_edges - expected_edges):
            surplus = ", ".join(unexpected_edges)
            msg = f"merged {len(unexpected_edges)} edges more than expected: {surplus}"
            raise RuntimeError(msg)

        return result

    def ingest_v2_tx(self, tx: Transaction, data_in: IngestData) -> None:
        """Ingest a single item in a database transaction."""
        query = get_ingest_query_for_entity_type(data_in.entityType)
        try:
            tx_result = tx.run(query, data=data_in.model_dump())
            result = Result(tx_result)
            result.log_notifications()
            data_out = IngestData.model_validate(result.one())
            error_details = validate_ingested_data(data_in, data_out)
            if error_details:
                msg = (
                    f"Could not merge {data_in.entityType}"
                    f"(stableTargetId='{data_in.stableTargetId}', ...)"
                )
                raise IngestionError(msg, errors=error_details, retryable=False)
        except Neo4jError as error:
            tx.rollback()
            msg = (
                f"{type(error).__name__} caused by {data_in.entityType}"
                f"(stableTargetId='{data_in.stableTargetId}', ...)"
            )
            raise IngestionError(
                msg,
                errors=get_error_details_from_neo4j_error(data_in, error),
                retryable=error.is_retryable(),
            ) from None
        except:
            tx.rollback()
            raise
        else:
            tx.commit()

    def ingest_v2(
        self,
        models: Sequence[AnyExtractedModel | AnyRuleSetResponse],
    ) -> Generator[None, None, None]:
        """Ingest a list of models into the graph as nodes and connect all edges."""
        settings = BackendSettings.get()
        with self.driver.session(default_access_mode=WRITE_ACCESS) as session:
            for model in models:
                if isinstance(model, AnyRuleSetResponse):
                    raise NotImplementedError(AnyRuleSetResponse)
                data_in = transform_model_into_ingest_data(model)
                with session.begin_transaction(
                    timeout=settings.graph_tx_timeout,
                    metadata=data_in.metadata(),
                ) as tx:
                    self.ingest_v2_tx(tx, data_in)
                yield

    def ingest(
        self,
        models: Sequence[AnyExtractedModel | AnyRuleSetResponse],
    ) -> None:
        """Ingest a list of models into the graph as nodes and connect all edges.

        This is a two-step process: first all extracted and merged items are created
        along with their nested objects (like Text and Link); then all edges that
        represent references (like hadPrimarySource, parentUnit, etc.) are added to
        the graph in a second step.

        Args:
            models: Sequence of extracted models
        """
        with self.driver.session(default_access_mode=WRITE_ACCESS) as session:
            for model in models:
                if isinstance(model, AnyRuleSetResponse):
                    for rule in (model.additive, model.subtractive, model.preventive):
                        self._merge_item(session, rule, model.stableTargetId)
                else:
                    self._merge_item(
                        session,
                        model,
                        model.stableTargetId,
                        identifier=model.identifier,
                    )

            for model in models:
                if isinstance(model, AnyRuleSetResponse):
                    for rule in (model.additive, model.subtractive, model.preventive):
                        self._merge_edges(
                            session,
                            rule,
                            model.stableTargetId,
                            extra_refs={"stableTargetId": model.stableTargetId},
                        )
                else:
                    self._merge_edges(
                        session,
                        model,
                        model.stableTargetId,
                        identifier=model.identifier,
                    )

    def flush(self) -> None:
        """Flush the database (only in debug mode)."""
        settings = BackendSettings.get()
        if settings.debug is True:
            with self.driver.session(default_access_mode=WRITE_ACCESS) as session:
                session.run("MATCH (n) DETACH DELETE n;")
                constraints = session.run("SHOW ALL CONSTRAINTS;")
                for row in constraints.to_eager_result().records:
                    session.run(f"DROP CONSTRAINT {row['name']};")
                indexes = session.run("SHOW ALL INDEXES;")
                for row in indexes.to_eager_result().records:
                    session.run(f"DROP INDEX {row['name']};")
        else:
            msg = "database flush was attempted outside of debug mode"
            raise MExError(msg)<|MERGE_RESOLUTION|>--- conflicted
+++ resolved
@@ -270,12 +270,8 @@
             identifier=identifier,
             stable_target_id=stable_target_id,
             entity_type=entity_type or list(EXTRACTED_MODEL_CLASSES_BY_NAME),
-<<<<<<< HEAD
-            had_primary_source=had_primary_source,
-=======
             referenced_identifiers=referenced_identifiers,
             reference_field=reference_field,
->>>>>>> 3db74aa0
             skip=skip,
             limit=limit,
         )
@@ -311,12 +307,8 @@
             identifier=identifier,
             stable_target_id=stable_target_id,
             entity_type=entity_type or list(RULE_MODEL_CLASSES_BY_NAME),
-<<<<<<< HEAD
-            had_primary_source=had_primary_source,
-=======
             referenced_identifiers=referenced_identifiers,
             reference_field=reference_field,
->>>>>>> 3db74aa0
             skip=skip,
             limit=limit,
         )
