from collections import deque
from collections.abc import Generator, Iterable, Sequence
from typing import Any

from neo4j import (
    READ_ACCESS,
    WRITE_ACCESS,
    Driver,
    GraphDatabase,
    NotificationDisabledCategory,
    Transaction,
)
from neo4j.exceptions import Neo4jError

from mex.backend.fields import (
    ALL_REFERENCE_FIELD_NAMES,
    SEARCHABLE_CLASSES,
    SEARCHABLE_FIELDS,
)
<<<<<<< HEAD
from mex.backend.graph.exceptions import (
    InconsistentGraphError,
    IngestionError,
    MatchingError,
)
=======
from mex.backend.graph.exceptions import IngestionError
>>>>>>> 81968297
from mex.backend.graph.models import IngestData, MExPrimarySource, Result
from mex.backend.graph.query import Query, QueryBuilder
from mex.backend.graph.transform import (
    expand_references_in_search_result,
    get_error_details_from_neo4j_error,
    transform_model_into_ingest_data,
    validate_ingested_data,
)
from mex.backend.settings import BackendSettings
from mex.common.connector import BaseConnector
from mex.common.exceptions import MExError
from mex.common.fields import (
    ALL_MODEL_CLASSES_BY_NAME,
)
from mex.common.logging import logger
from mex.common.models import (
    EXTRACTED_MODEL_CLASSES_BY_NAME,
    MERGED_MODEL_CLASSES_BY_NAME,
    MEX_PRIMARY_SOURCE_STABLE_TARGET_ID,
    RULE_MODEL_CLASSES_BY_NAME,
    AnyExtractedModel,
    AnyMergedModel,
    AnyRuleModel,
    AnyRuleSetResponse,
)
from mex.common.types import Identifier


class GraphConnector(BaseConnector):
    """Connector to handle authentication and transactions with the graph database."""

    def __init__(self) -> None:
        """Create a new graph database connection."""
        self.driver = self._init_driver()
        self._check_connectivity_and_authentication()
        self._seed_constraints()
        self._seed_indices()
        self._seed_data()

    def _init_driver(self) -> Driver:
        """Initialize and return a database driver."""
        settings = BackendSettings.get()
        return GraphDatabase.driver(
            settings.graph_url,
            auth=(
                settings.graph_user.get_secret_value(),
                settings.graph_password.get_secret_value(),
            ),
            database=settings.graph_db,
            notifications_disabled_categories=[
                # mute warnings about labels used in queries but missing in graph
                NotificationDisabledCategory.UNRECOGNIZED,
            ],
            telemetry_disabled=True,
            max_connection_pool_size=settings.backend_api_parallelization,
            max_transaction_retry_time=settings.graph_session_timeout,
        )

    def _check_connectivity_and_authentication(self) -> Result:
        """Check the connectivity and authentication to the graph."""
        query_builder = QueryBuilder.get()
        result = self.commit(query_builder.fetch_database_status())
        if (status := result["currentStatus"]) != "online":
            msg = f"Database is {status}."
            raise MExError(msg) from None
        return result

    def _seed_constraints(self) -> None:
        """Ensure property constraints are created for all entity types."""
        query_builder = QueryBuilder.get()
        for label in EXTRACTED_MODEL_CLASSES_BY_NAME | MERGED_MODEL_CLASSES_BY_NAME:
            self.commit(
                query_builder.create_identifier_constraint(node_label=label),
                access_mode=WRITE_ACCESS,
            )
        logger.info("seeded identifier constraints")
        for label in EXTRACTED_MODEL_CLASSES_BY_NAME:
            self.commit(
                query_builder.create_provenance_constraint(node_label=label),
                access_mode=WRITE_ACCESS,
            )
        logger.info("seeded provenance constraints")

    def _seed_indices(self) -> Result:
        """Ensure there is a full text search index for all searchable fields."""
        query_builder = QueryBuilder.get()
        result = self.commit(
            query_builder.fetch_full_text_search_index(),
            access_mode=WRITE_ACCESS,
        )
        if (index := result.one_or_none()) and (
            set(index["node_labels"]) != set(SEARCHABLE_CLASSES)
            or set(index["search_fields"]) != set(SEARCHABLE_FIELDS)
        ):
            # only drop the index if the classes or fields have changed
            self.commit(
                query_builder.drop_full_text_search_index(),
                access_mode=WRITE_ACCESS,
            )
            logger.info("searchable fields changed: dropped indices")
        result = self.commit(
            query_builder.create_full_text_search_index(
                node_labels=SEARCHABLE_CLASSES,
                search_fields=SEARCHABLE_FIELDS,
            ),
            access_mode=WRITE_ACCESS,
            index_config={
                "fulltext.eventually_consistent": True,
                "fulltext.analyzer": "german",
            },
        )
        logger.info("created full text search index")
        return result

    def _seed_data(self) -> None:
        """Ensure the primary source `mex` is seeded and linked to itself."""
        deque(self.ingest_items([MExPrimarySource()]))
        logger.info("seeded mex primary source")

    def close(self) -> None:
        """Close the connector's underlying requests session."""
        self.driver.close()

    def commit(
        self,
        query: Query,
        /,
        access_mode: str = READ_ACCESS,
        **parameters: Any,  # noqa: ANN401
    ) -> Result:
        """Send and commit a single graph transaction with retry configuration.

        Args:
            query: The query string or Query object to execute
            access_mode: Whether to run the query with read or write access
            **parameters: Query parameters to substitute in the Cypher query

        Returns:
            Result object containing query execution results and metadata
        """
        with self.driver.session(default_access_mode=access_mode) as session:
            return Result(session.run(query.render(), parameters))

    def _fetch_extracted_or_rule_items(  # noqa: PLR0913
        self,
        query_string: str | None,
        identifier: str | None,
        stable_target_id: str | None,
        entity_type: Sequence[str],
        referenced_identifiers: Sequence[str] | None,
        reference_field: str | None,
        skip: int,
        limit: int,
    ) -> Result:
        """Query the graph for extracted or rule items.

        Args:
            query_string: Optional full text search query term
            identifier: Optional identifier filter
            stable_target_id: Optional stable target ID filter
            entity_type: List of allowed entity types
            referenced_identifiers: Optional merged item identifiers filter
            reference_field: Optional field name to filter for
            skip: How many items to skip for pagination
            limit: How many items to return at most

        Returns:
            Graph result instance
        """
        query_builder = QueryBuilder.get()
        query = query_builder.fetch_extracted_or_rule_items(
            filter_by_query_string=bool(query_string),
            filter_by_identifier=bool(identifier),
            filter_by_stable_target_id=bool(stable_target_id),
            filter_by_referenced_identifiers=bool(referenced_identifiers),
            reference_field=reference_field,
        )
        result = self.commit(
            query,
            query_string=query_string,
            identifier=identifier,
            stable_target_id=stable_target_id,
            labels=entity_type,
            referenced_identifiers=referenced_identifiers,
            skip=skip,
            limit=limit,
        )
        for query_result in result.all():
            for item in query_result["items"]:
                item.update(expand_references_in_search_result(item.pop("_refs")))
        return result

    def fetch_extracted_items(  # noqa: PLR0913
        self,
        query_string: str | None,
        identifier: str | None,
        stable_target_id: str | None,
        entity_type: Sequence[str] | None,
        referenced_identifiers: Sequence[str] | None,
        reference_field: str | None,
        skip: int,
        limit: int,
    ) -> Result:
        """Query the graph for extracted items.

        Args:
            query_string: Optional full text search query term
            identifier: Optional identifier filter
            stable_target_id: Optional stable target ID filter
            entity_type: Optional entity type filter
            referenced_identifiers: Optional merged item identifiers filter
            reference_field: Optional field name to filter for
            skip: How many items to skip for pagination
            limit: How many items to return at most

        Returns:
            Graph result instance
        """
        return self._fetch_extracted_or_rule_items(
            query_string=query_string,
            identifier=identifier,
            stable_target_id=stable_target_id,
            entity_type=entity_type or list(EXTRACTED_MODEL_CLASSES_BY_NAME),
            referenced_identifiers=referenced_identifiers,
            reference_field=reference_field,
            skip=skip,
            limit=limit,
        )

    def fetch_rule_items(  # noqa: PLR0913
        self,
        query_string: str | None,
        identifier: str | None,
        stable_target_id: str | None,
        entity_type: Sequence[str] | None,
        referenced_identifiers: Sequence[str] | None,
        reference_field: str | None,
        skip: int,
        limit: int,
    ) -> Result:
        """Query the graph for rule items.

        Args:
            query_string: Optional full text search query term
            identifier: Optional identifier filter
            stable_target_id: Optional stable target ID filter
            entity_type: Optional entity type filter
            referenced_identifiers: Optional merged item identifiers filter
            reference_field: Optional field name to filter for
            skip: How many items to skip for pagination
            limit: How many items to return at most

        Returns:
            Graph result instance
        """
        return self._fetch_extracted_or_rule_items(
            query_string=query_string,
            identifier=identifier,
            stable_target_id=stable_target_id,
            entity_type=entity_type or list(RULE_MODEL_CLASSES_BY_NAME),
            referenced_identifiers=referenced_identifiers,
            reference_field=reference_field,
            skip=skip,
            limit=limit,
        )

    def fetch_merged_items(  # noqa: PLR0913
        self,
        query_string: str | None,
        identifier: str | None,
        entity_type: Sequence[str] | None,
        referenced_identifiers: Sequence[str] | None,
        reference_field: str | None,
        skip: int,
        limit: int,
    ) -> Result:
        """Query the graph for merged items.

        Args:
            query_string: Optional full text search query term
            identifier: Optional merged item identifier filter
            entity_type: Optional merged entity type filter
            referenced_identifiers: Optional merged item identifiers filter
            reference_field: Optional field name to filter for
            skip: How many items to skip for pagination
            limit: How many items to return at most

        Returns:
            Graph result instance
        """
        if reference_field and reference_field not in ALL_REFERENCE_FIELD_NAMES:
            msg = "Invalid field name."
            raise ValueError(msg)
        query_builder = QueryBuilder.get()
        query = query_builder.fetch_merged_items(
            filter_by_query_string=bool(query_string),
            filter_by_identifier=bool(identifier),
            filter_by_referenced_identifiers=bool(referenced_identifiers),
            reference_field=reference_field,
        )
        result = self.commit(
            query,
            query_string=query_string,
            identifier=identifier,
            labels=entity_type or list(MERGED_MODEL_CLASSES_BY_NAME),
            referenced_identifiers=referenced_identifiers,
            skip=skip,
            limit=limit,
        )
        for query_result in result.all():
            for item in query_result["items"]:
                for component in item["_components"]:
                    refs = component.pop("_refs")
                    component.update(expand_references_in_search_result(refs))
        return result

    def fetch_identities(
        self,
        had_primary_source: Identifier | None = None,
        identifier_in_primary_source: str | None = None,
        stable_target_id: Identifier | None = None,
        limit: int = 1000,
    ) -> Result:
        """Search the graph for nodes matching the given ID combination.

        Identity queries can be filtered by `stable_target_id`,
        `had_primary_source` or `identifier_in_primary_source`.

        Args:
            had_primary_source: The stableTargetId of a connected PrimarySource
            identifier_in_primary_source: The id the item had in its primary source
            stable_target_id: The stableTargetId of an item
            limit: How many results to return, defaults to 1000

        Returns:
            A graph result set containing identities
        """
        query_builder = QueryBuilder.get()
        query = query_builder.fetch_identities(
            filter_by_had_primary_source=bool(had_primary_source),
            filter_by_identifier_in_primary_source=bool(identifier_in_primary_source),
            filter_by_stable_target_id=bool(stable_target_id),
        )
        return self.commit(
            query,
            had_primary_source=had_primary_source,
            identifier_in_primary_source=identifier_in_primary_source,
            stable_target_id=stable_target_id,
            limit=limit,
        )

    def exists_item(
        self,
        identifier: Identifier,
        entity_type: str,
    ) -> bool:
        """Validate whether an item with the given identifier and entity type exists.

        Args:
            identifier: Identifier of the to-be-checked item
            entity_type: Entity type of the to-be-checked item

        Returns:
            Boolean representing the existence of the requested item
        """
        if entity_type not in ALL_MODEL_CLASSES_BY_NAME:
            return False
        query_builder = QueryBuilder.get()
        query = query_builder.exists_item(
            node_labels=[entity_type],
        )
        result = self.commit(
            query,
            identifier=identifier,
        )
        return bool(result["exists"])

    def _run_ingest_in_transaction(
        self,
        tx: Transaction,
        model: AnyExtractedModel | AnyRuleSetResponse | MExPrimarySource,
    ) -> None:
        """Ingest a single item in a database transaction."""
        query_builder = QueryBuilder.get()
        if isinstance(model, AnyRuleSetResponse):
            items_to_ingest: list[
                AnyExtractedModel | MExPrimarySource | AnyRuleModel
            ] = [
                model.additive,
                model.subtractive,
                model.preventive,
            ]
        else:
            items_to_ingest = [model]

        for item in items_to_ingest:
            query = query_builder.get_ingest_query_for_entity_type(item.entityType)
            data_in = transform_model_into_ingest_data(
                item, stable_target_id=model.stableTargetId
            )
            tx_result = tx.run(query, data=data_in.model_dump())
            result = Result(tx_result)
            result.log_notifications()
            data_out = IngestData.model_validate(result.one())
            error_details = validate_ingested_data(data_in, data_out)
            if error_details:
                msg = (
                    f"Could not merge {model.entityType}"
                    f"(stableTargetId='{model.stableTargetId}', ...)"
                )
                raise IngestionError(msg, errors=error_details, retryable=False)

    def ingest_items(
        self,
        models: Iterable[AnyExtractedModel | AnyRuleSetResponse | MExPrimarySource],
    ) -> Generator[None, None, None]:
        """Ingest a list of extracted models or rule set responses into the graph."""
        settings = BackendSettings.get()
        with self.driver.session(default_access_mode=WRITE_ACCESS) as session:
            for model in models:
                with session.begin_transaction(
                    timeout=settings.graph_tx_timeout,
                    metadata={
                        "stableTargetId": model.stableTargetId,
                        "entityType": model.entityType,
                    },
                ) as tx:
                    try:
                        self._run_ingest_in_transaction(tx, model)
                    except Neo4jError as error:
                        tx.rollback()
                        msg = (
                            f"{type(error).__name__} caused by {model.entityType}"
                            f"(stableTargetId='{model.stableTargetId}', ...)"
                        )
                        raise IngestionError(
                            msg,
                            errors=get_error_details_from_neo4j_error(model, error),
                            retryable=error.is_retryable(),
                        ) from None
                    except:
                        tx.rollback()
                        raise
                    else:
                        tx.commit()
                yield

<<<<<<< HEAD
    def _merge_rule_item(  # deprecated, to be removed in MX-1957
        self,
        tx: Transaction,
        model: AnyRuleModel,
        stable_target_id: Identifier,
    ) -> None:
        """Upsert a rule item including merged item and nested objects.

        The given model is created or updated with all its inline properties.
        All nested properties (like Text or Link) are created as their own nodes
        and linked via edges. For multi-valued fields, the position of each nested
        object is stored as a property on the outbound edge.
        Any nested objects that are found in the graph, but are not present on the
        model any more are purged.
        In addition, a merged item is created (if it does not exist yet) and the
        extracted item is linked to it via an edge with the label `stableTargetId`.

        Args:
            tx: Active Neo4j transaction
            model: Model to merge into the graph as a node
            stable_target_id: Identifier the connected merged item should have
        """
        query_builder = QueryBuilder.get()

        text_fields = set(TEXT_FIELDS_BY_CLASS_NAME[model.entityType])
        link_fields = set(LINK_FIELDS_BY_CLASS_NAME[model.entityType])
        mutable_fields = set(MUTABLE_FIELDS_BY_CLASS_NAME[model.entityType])
        final_fields = set(FINAL_FIELDS_BY_CLASS_NAME[model.entityType])

        mutable_values = model.model_dump(include=mutable_fields)
        final_values = model.model_dump(include=final_fields)
        all_values = {**mutable_values, **final_values}

        text_values = model.model_dump(include=text_fields)
        link_values = model.model_dump(include=link_fields)

        nested_edge_labels: list[str] = []
        nested_node_labels: list[str] = []
        nested_positions: list[int] = []
        nested_values: list[dict[str, AnyPrimitiveType]] = []

        for nested_type, raws in [(Text, text_values), (Link, link_values)]:
            for nested_edge_label, raw_values in to_key_and_values(raws):
                for position, raw_value in enumerate(raw_values):
                    nested_edge_labels.append(nested_edge_label)
                    nested_node_labels.append(nested_type.__name__)
                    nested_positions.append(position)
                    nested_values.append(raw_value)

        query = query_builder.merge_rule_item(
            current_label=model.entityType,
            merged_label=ensure_prefix(model.stemType, "Merged"),
            nested_edge_labels=nested_edge_labels,
            nested_node_labels=nested_node_labels,
        )

        tx.run(
            str(query),
            {
                "stable_target_id": stable_target_id,
                "on_match": mutable_values,
                "on_create": all_values,
                "nested_values": nested_values,
                "nested_positions": nested_positions,
            },
        )

    def _merge_rule_edges(  # deprecated, to be removed in MX-1957
        self,
        tx: Transaction,
        model: AnyRuleModel,
        stable_target_id: Identifier,
    ) -> None:
        """Merge edges into the graph for all relations originating from one rule model.

        All fields containing references will be iterated over. When the referenced node
        is found and no such relation exists yet, it will be created.
        A position attribute is added to all edges, that stores the index the reference
        had in list of references on the originating model. This way, we can preserve
        the order for example of `contact` persons referenced on an activity.

        Args:
            tx: Active Neo4j transaction
            model: Model to ensure all edges are created in the graph
            stable_target_id: Identifier of the connected merged item
        """
        query_builder = QueryBuilder.get()

        ref_fields = REFERENCE_FIELDS_BY_CLASS_NAME[model.entityType]
        ref_values = model.model_dump(include=set(ref_fields))
        ref_values.update({"stableTargetId": stable_target_id})

        ref_labels: list[str] = []
        ref_identifiers: list[str] = []
        ref_positions: list[int] = []

        for field, identifiers in to_key_and_values(ref_values):
            for position, identifier in enumerate(identifiers):
                ref_identifiers.append(identifier)
                ref_positions.append(position)
                ref_labels.append(field)

        query = query_builder.merge_rule_edges(
            current_label=model.entityType,
            merged_label=ensure_prefix(model.stemType, "Merged"),
            ref_labels=ref_labels,
        )
        result = Result(
            tx.run(
                str(query),
                {
                    "stable_target_id": stable_target_id,
                    "ref_identifiers": ref_identifiers,
                    "ref_positions": ref_positions,
                },
            )
        )

        expectations_by_locator = transform_edges_into_expectations_by_edge_locator(
            start_node_type=model.entityType,
            ref_labels=ref_labels,
            ref_identifiers=ref_identifiers,
            ref_positions=ref_positions,
        )
        expected_edges = set(expectations_by_locator)
        merged_edges = set(result["edges"])

        if missing_edges := sorted(expected_edges - merged_edges):
            expectations = ", ".join(expectations_by_locator[e] for e in missing_edges)
            msg = f"failed to merge {len(missing_edges)} edges: {expectations}"
            raise InconsistentGraphError(msg)
        if unexpected_edges := sorted(merged_edges - expected_edges):
            surplus = ", ".join(unexpected_edges)
            msg = f"merged {len(unexpected_edges)} edges more than expected: {surplus}"
            raise RuntimeError(msg)

    def _ingest_rule_set_tx(  # deprecated, to be removed in MX-1957
        self,
        tx: Transaction,
        rule_set: AnyRuleSetResponse,
    ) -> None:
        """Ingest a single rule set into the graph."""
        for rule in (rule_set.additive, rule_set.subtractive, rule_set.preventive):
            self._merge_rule_item(tx, rule, rule_set.stableTargetId)
            self._merge_rule_edges(tx, rule, rule_set.stableTargetId)

    def ingest_rule_set(  # deprecated, to be removed in MX-1957
        self,
        rule_set: AnyRuleSetResponse,
    ) -> None:
        """Ingest a single rule set into the graph."""
        settings = BackendSettings.get()
        with self.driver.session(default_access_mode=WRITE_ACCESS) as session:  # noqa: SIM117
            with session.begin_transaction(
                timeout=settings.graph_tx_timeout,
                metadata={"stable_target_id": rule_set.stableTargetId},
            ) as tx:
                self._ingest_rule_set_tx(tx, rule_set)

    def _match_item_tx(
        self,
        tx: Transaction,
        extracted_item: AnyExtractedModel,
        merged_item: AnyMergedModel,
    ) -> None:
        """Match an extracted item to another merged item and clean up afterwards."""
        query_builder = QueryBuilder.get()

        # check preconditions for a successful item matching
        preconditions = Result(
            tx.run(
                str(query_builder.check_match_preconditions()),
                extracted_identifier=str(extracted_item.identifier),
                merged_identifier=str(merged_item.identifier),
                blocked_types=["ExtractedPerson"],
            )
        )
        if failed := [k for k, v in preconditions.one().items() if not v]:
            msg = f"Failed preconditions: {', '.join(failed)}"
            raise MatchingError(msg)

        # update the stableTargetId of the extracted item
        tx.run(
            str(query_builder.update_stable_target_id()),
            extracted_identifier=str(extracted_item.identifier),
            merged_identifier=str(merged_item.identifier),
        )

        # TODO(ND): ensure position collisions don't produce errors/instability on fetch

        # copy all nested nodes from old to new additive and subtractive rules
        # TODO(ND): limit rule labels
        tx.run(
            str(query_builder.copy_nested_from_rules()),
            old_merged_identifier=str(extracted_item.stableTargetId),
            new_merged_identifier=str(merged_item.identifier),
        )
        # copy all outbound edges from old to new additive and subtractive rules
        # TODO(ND): limit rule labels
        tx.run(
            str(query_builder.copy_outbound_edges_from_rules()),
            old_merged_identifier=str(extracted_item.stableTargetId),
            new_merged_identifier=str(merged_item.identifier),
        )
        # copy all node properties from old to new additive and subtractive rules
        # TODO(ND): limit rule labels
        tx.run(
            str(query_builder.copy_node_props_from_rules()),
            old_merged_identifier=str(extracted_item.stableTargetId),
            new_merged_identifier=str(merged_item.identifier),
        )

        # determine primary sources for the new merged item
        new_identities = Result(
            tx.run(
                str(query_builder.fetch_identities(filter_by_stable_target_id=True)),
                stable_target_id=str(merged_item.identifier),
                limit=1000,
            )
        )
        _new_primary_sources = [
            *[i["hadPrimarySource"] for i in new_identities],
            MEX_PRIMARY_SOURCE_STABLE_TARGET_ID,
        ]
        # TODO(ND): for preventive rule:
        # - copy all edges from old to new (if primary-source exists in new)

        # if the old merged item has become orphaned, clean it up
        orphan_check = Result(
            tx.run(
                str(query_builder.is_merged_item_orphaned()),
                identifier=str(extracted_item.stableTargetId),
            )
        )
        if orphan_check["is_orphaned"] is True:
            tx.run(
                str(query_builder.copy_inbound_edges_from_merged()),
                old_target_identifier=str(extracted_item.stableTargetId),
                new_target_identifier=str(merged_item.identifier),
            )
            tx.run(
                str(query_builder.delete_merged_item()),
                identifier=str(extracted_item.stableTargetId),
            )

    def match_item(
        self,
        extracted_item: AnyExtractedModel,
        merged_item: AnyMergedModel,
    ) -> None:
        """Match an extracted item to another merged item and clean up afterwards."""
        settings = BackendSettings.get()
        with self.driver.session(default_access_mode=WRITE_ACCESS) as session:  # noqa: SIM117
            with session.begin_transaction(
                timeout=settings.graph_tx_timeout,
                metadata={
                    "extracted_identifier": extracted_item.identifier,
                    "old_merged_identifier": extracted_item.stableTargetId,
                    "new_merged_identifier": merged_item.identifier,
                },
            ) as tx:
                try:
                    self._match_item_tx(tx, extracted_item, merged_item)
                except:
                    tx.rollback()
                    raise
                else:
                    tx.commit()

=======
>>>>>>> 81968297
    def flush(self) -> None:
        """Flush the database by deleting all nodes, constraints and indexes.

        This operation only executes when debug mode is enabled in settings.
        Completely wipes the Neo4j database including all data, constraints,
        and indexes. Used for testing and development cleanup.
        """
        settings = BackendSettings.get()
        if settings.debug is True:
            with self.driver.session(default_access_mode=WRITE_ACCESS) as session:
                session.run("MATCH (n) DETACH DELETE n;")
                constraints = session.run("SHOW ALL CONSTRAINTS;")
                for row in constraints.to_eager_result().records:
                    session.run(f"DROP CONSTRAINT {row['name']};")
                indexes = session.run("SHOW ALL INDEXES;")
                for row in indexes.to_eager_result().records:
                    session.run(f"DROP INDEX {row['name']};")
        else:
            msg = "database flush was attempted outside of debug mode"
            raise MExError(msg)<|MERGE_RESOLUTION|>--- conflicted
+++ resolved
@@ -17,15 +17,10 @@
     SEARCHABLE_CLASSES,
     SEARCHABLE_FIELDS,
 )
-<<<<<<< HEAD
 from mex.backend.graph.exceptions import (
-    InconsistentGraphError,
     IngestionError,
     MatchingError,
 )
-=======
-from mex.backend.graph.exceptions import IngestionError
->>>>>>> 81968297
 from mex.backend.graph.models import IngestData, MExPrimarySource, Result
 from mex.backend.graph.query import Query, QueryBuilder
 from mex.backend.graph.transform import (
@@ -473,166 +468,6 @@
                         tx.commit()
                 yield
 
-<<<<<<< HEAD
-    def _merge_rule_item(  # deprecated, to be removed in MX-1957
-        self,
-        tx: Transaction,
-        model: AnyRuleModel,
-        stable_target_id: Identifier,
-    ) -> None:
-        """Upsert a rule item including merged item and nested objects.
-
-        The given model is created or updated with all its inline properties.
-        All nested properties (like Text or Link) are created as their own nodes
-        and linked via edges. For multi-valued fields, the position of each nested
-        object is stored as a property on the outbound edge.
-        Any nested objects that are found in the graph, but are not present on the
-        model any more are purged.
-        In addition, a merged item is created (if it does not exist yet) and the
-        extracted item is linked to it via an edge with the label `stableTargetId`.
-
-        Args:
-            tx: Active Neo4j transaction
-            model: Model to merge into the graph as a node
-            stable_target_id: Identifier the connected merged item should have
-        """
-        query_builder = QueryBuilder.get()
-
-        text_fields = set(TEXT_FIELDS_BY_CLASS_NAME[model.entityType])
-        link_fields = set(LINK_FIELDS_BY_CLASS_NAME[model.entityType])
-        mutable_fields = set(MUTABLE_FIELDS_BY_CLASS_NAME[model.entityType])
-        final_fields = set(FINAL_FIELDS_BY_CLASS_NAME[model.entityType])
-
-        mutable_values = model.model_dump(include=mutable_fields)
-        final_values = model.model_dump(include=final_fields)
-        all_values = {**mutable_values, **final_values}
-
-        text_values = model.model_dump(include=text_fields)
-        link_values = model.model_dump(include=link_fields)
-
-        nested_edge_labels: list[str] = []
-        nested_node_labels: list[str] = []
-        nested_positions: list[int] = []
-        nested_values: list[dict[str, AnyPrimitiveType]] = []
-
-        for nested_type, raws in [(Text, text_values), (Link, link_values)]:
-            for nested_edge_label, raw_values in to_key_and_values(raws):
-                for position, raw_value in enumerate(raw_values):
-                    nested_edge_labels.append(nested_edge_label)
-                    nested_node_labels.append(nested_type.__name__)
-                    nested_positions.append(position)
-                    nested_values.append(raw_value)
-
-        query = query_builder.merge_rule_item(
-            current_label=model.entityType,
-            merged_label=ensure_prefix(model.stemType, "Merged"),
-            nested_edge_labels=nested_edge_labels,
-            nested_node_labels=nested_node_labels,
-        )
-
-        tx.run(
-            str(query),
-            {
-                "stable_target_id": stable_target_id,
-                "on_match": mutable_values,
-                "on_create": all_values,
-                "nested_values": nested_values,
-                "nested_positions": nested_positions,
-            },
-        )
-
-    def _merge_rule_edges(  # deprecated, to be removed in MX-1957
-        self,
-        tx: Transaction,
-        model: AnyRuleModel,
-        stable_target_id: Identifier,
-    ) -> None:
-        """Merge edges into the graph for all relations originating from one rule model.
-
-        All fields containing references will be iterated over. When the referenced node
-        is found and no such relation exists yet, it will be created.
-        A position attribute is added to all edges, that stores the index the reference
-        had in list of references on the originating model. This way, we can preserve
-        the order for example of `contact` persons referenced on an activity.
-
-        Args:
-            tx: Active Neo4j transaction
-            model: Model to ensure all edges are created in the graph
-            stable_target_id: Identifier of the connected merged item
-        """
-        query_builder = QueryBuilder.get()
-
-        ref_fields = REFERENCE_FIELDS_BY_CLASS_NAME[model.entityType]
-        ref_values = model.model_dump(include=set(ref_fields))
-        ref_values.update({"stableTargetId": stable_target_id})
-
-        ref_labels: list[str] = []
-        ref_identifiers: list[str] = []
-        ref_positions: list[int] = []
-
-        for field, identifiers in to_key_and_values(ref_values):
-            for position, identifier in enumerate(identifiers):
-                ref_identifiers.append(identifier)
-                ref_positions.append(position)
-                ref_labels.append(field)
-
-        query = query_builder.merge_rule_edges(
-            current_label=model.entityType,
-            merged_label=ensure_prefix(model.stemType, "Merged"),
-            ref_labels=ref_labels,
-        )
-        result = Result(
-            tx.run(
-                str(query),
-                {
-                    "stable_target_id": stable_target_id,
-                    "ref_identifiers": ref_identifiers,
-                    "ref_positions": ref_positions,
-                },
-            )
-        )
-
-        expectations_by_locator = transform_edges_into_expectations_by_edge_locator(
-            start_node_type=model.entityType,
-            ref_labels=ref_labels,
-            ref_identifiers=ref_identifiers,
-            ref_positions=ref_positions,
-        )
-        expected_edges = set(expectations_by_locator)
-        merged_edges = set(result["edges"])
-
-        if missing_edges := sorted(expected_edges - merged_edges):
-            expectations = ", ".join(expectations_by_locator[e] for e in missing_edges)
-            msg = f"failed to merge {len(missing_edges)} edges: {expectations}"
-            raise InconsistentGraphError(msg)
-        if unexpected_edges := sorted(merged_edges - expected_edges):
-            surplus = ", ".join(unexpected_edges)
-            msg = f"merged {len(unexpected_edges)} edges more than expected: {surplus}"
-            raise RuntimeError(msg)
-
-    def _ingest_rule_set_tx(  # deprecated, to be removed in MX-1957
-        self,
-        tx: Transaction,
-        rule_set: AnyRuleSetResponse,
-    ) -> None:
-        """Ingest a single rule set into the graph."""
-        for rule in (rule_set.additive, rule_set.subtractive, rule_set.preventive):
-            self._merge_rule_item(tx, rule, rule_set.stableTargetId)
-            self._merge_rule_edges(tx, rule, rule_set.stableTargetId)
-
-    def ingest_rule_set(  # deprecated, to be removed in MX-1957
-        self,
-        rule_set: AnyRuleSetResponse,
-    ) -> None:
-        """Ingest a single rule set into the graph."""
-        settings = BackendSettings.get()
-        with self.driver.session(default_access_mode=WRITE_ACCESS) as session:  # noqa: SIM117
-            with session.begin_transaction(
-                timeout=settings.graph_tx_timeout,
-                metadata={"stable_target_id": rule_set.stableTargetId},
-            ) as tx:
-                self._ingest_rule_set_tx(tx, rule_set)
-
     def _match_item_tx(
         self,
         tx: Transaction,
@@ -743,8 +578,6 @@
                 else:
                     tx.commit()
 
-=======
->>>>>>> 81968297
     def flush(self) -> None:
         """Flush the database by deleting all nodes, constraints and indexes.
 
