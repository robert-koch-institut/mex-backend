--- conflicted
+++ resolved
@@ -219,12 +219,7 @@
     }
     WITH DISTINCT merged_node
     WHERE
-<<<<<<< HEAD
-        merged_node.identifier = $stable_target_id
-=======
-        elementId(hit) = elementId(extracted_or_rule_node)
-        AND merged_node.identifier = $identifier
->>>>>>> 06f2b20a
+        merged_node.identifier = $identifier
         AND ANY(label IN labels(merged_node) WHERE label IN $labels)
     RETURN COUNT(merged_node) AS total
 }
@@ -242,12 +237,7 @@
     }
     WITH DISTINCT merged_node
     WHERE
-<<<<<<< HEAD
-        merged_node.identifier = $stable_target_id
-=======
-        elementId(hit) = elementId(extracted_or_rule_node)
-        AND merged_node.identifier = $identifier
->>>>>>> 06f2b20a
+        merged_node.identifier = $identifier
         AND ANY(label IN labels(merged_node) WHERE label IN $labels)
     OPTIONAL MATCH (extracted_or_rule_node)-[:stableTargetId]->(merged_node)
     WITH extracted_or_rule_node, merged_node
