import pytest
from pydantic import ValidationError

from mex.backend.graph.query import QueryBuilder, render_constraints


@pytest.fixture
def query_builder() -> QueryBuilder:
    builder = QueryBuilder.get()
    builder._env.globals.update(
        extracted_labels=["ExtractedThis", "ExtractedThat", "ExtractedOther"],
        merged_labels=["MergedThis", "MergedThat", "MergedOther"],
        nested_labels=["Link", "Text", "Location"],
        rule_labels=["AdditiveThis", "AdditiveThat", "AdditiveOther"],
        extracted_or_rule_labels=[
            "ExtractedThis",
            "ExtractedThat",
            "ExtractedOther",
            "AdditiveThis",
            "AdditiveThat",
            "AdditiveOther",
        ],
    )
    return builder


def test_render_constraints() -> None:
    with pytest.raises(ValidationError):
        render_constraints(["this-fi5ld doesn't match the p4tt3rn!", "thisIsOk"])

    assert render_constraints(["someField", "another"]) == (
        "someField: $someField, another: $another"
    )


def test_create_full_text_search_index(query_builder: QueryBuilder) -> None:
    query = query_builder.create_full_text_search_index(
        node_labels=["Apple", "Orange"],
        search_fields=["texture", "sugarContent", "color"],
    )
    assert (
        str(query)
        == """\
CREATE FULLTEXT INDEX search_index IF NOT EXISTS
FOR (n:Apple|Orange)
ON EACH [n.texture, n.sugarContent, n.color]
OPTIONS {indexConfig: $index_config};"""
    )


def test_create_identifier_constraint(query_builder: QueryBuilder) -> None:
    query = query_builder.create_identifier_constraint(node_label="BlueBerryPie")
    assert (
        str(query)
        == """\
CREATE CONSTRAINT blue_berry_pie_identifier_uniqueness IF NOT EXISTS
FOR (n:BlueBerryPie)
REQUIRE n.identifier IS UNIQUE;"""
    )


def test_create_provenance_constraint(query_builder: QueryBuilder) -> None:
    query = query_builder.create_provenance_constraint(node_label="BlueBerryPie")
    assert (
        str(query)
        == """\
CREATE CONSTRAINT blue_berry_pie_provenance_uniqueness IF NOT EXISTS
FOR (n:BlueBerryPie)
REQUIRE (n.hadPrimarySource, n.identifierInPrimarySource) IS UNIQUE;"""
    )


def test_fetch_database_status(query_builder: QueryBuilder) -> None:
    query = query_builder.fetch_database_status()
    assert (
        str(query)
        == """\
SHOW DEFAULT DATABASE
YIELD currentStatus;"""
    )


@pytest.mark.parametrize(
    (
        "enable_filters",
        "expected",
    ),
    [
        (
            True,
            r"""CALL () {
    OPTIONAL CALL db.index.fulltext.queryNodes("search_index", $query_string)
    YIELD node AS hit, score
    CALL (hit) {
        MATCH (hit:ExtractedThis|ExtractedThat|ExtractedOther|AdditiveThis|AdditiveThat|AdditiveOther)-[:stableTargetId]->(merged_node:MergedThis|MergedThat|MergedOther)
        RETURN hit as extracted_or_rule_node, merged_node
    UNION
        MATCH (hit:Link|Text|Location)<-[]-(extracted_or_rule_node:ExtractedThis|ExtractedThat|ExtractedOther|AdditiveThis|AdditiveThat|AdditiveOther)-[:stableTargetId]->(merged_node:MergedThis|MergedThat|MergedOther)
        RETURN extracted_or_rule_node, merged_node
    }
    WITH DISTINCT extracted_or_rule_node, merged_node
<<<<<<< HEAD
    MATCH (extracted_or_rule_node)-[:hadPrimarySource]->(referenced_merged_node_to_filter_by)
=======
    MATCH (extracted_or_rule_node)-[:hadPrimarySource]->(referenced_node_to_filter_by)
>>>>>>> 3db74aa0
    WHERE
        ANY(label IN labels(extracted_or_rule_node) WHERE label IN $labels)
        AND extracted_or_rule_node.identifier = $identifier
        AND merged_node.identifier = $stable_target_id
<<<<<<< HEAD
        AND referenced_merged_node_to_filter_by.identifier IN $referenced_identifiers
=======
        AND referenced_node_to_filter_by.identifier IN $referenced_identifiers
>>>>>>> 3db74aa0
    RETURN COUNT(extracted_or_rule_node) AS total
}
CALL () {
    OPTIONAL CALL db.index.fulltext.queryNodes("search_index", $query_string)
    YIELD node AS hit, score
    CALL (hit) {
        MATCH (hit:ExtractedThis|ExtractedThat|ExtractedOther|AdditiveThis|AdditiveThat|AdditiveOther)-[:stableTargetId]->(merged_node:MergedThis|MergedThat|MergedOther)
        RETURN hit as extracted_or_rule_node, merged_node
    UNION
        MATCH (hit:Link|Text|Location)<-[]-(extracted_or_rule_node:ExtractedThis|ExtractedThat|ExtractedOther|AdditiveThis|AdditiveThat|AdditiveOther)-[:stableTargetId]->(merged_node:MergedThis|MergedThat|MergedOther)
        RETURN extracted_or_rule_node, merged_node
    }
    WITH DISTINCT extracted_or_rule_node, merged_node
<<<<<<< HEAD
    MATCH (extracted_or_rule_node)-[:hadPrimarySource]->(referenced_merged_node_to_filter_by)
=======
    MATCH (extracted_or_rule_node)-[:hadPrimarySource]->(referenced_node_to_filter_by)
>>>>>>> 3db74aa0
    WHERE
        ANY(label IN labels(extracted_or_rule_node) WHERE label IN $labels)
        AND extracted_or_rule_node.identifier = $identifier
        AND merged_node.identifier = $stable_target_id
<<<<<<< HEAD
        AND referenced_merged_node_to_filter_by.identifier IN $referenced_identifiers
=======
        AND referenced_node_to_filter_by.identifier IN $referenced_identifiers
>>>>>>> 3db74aa0
    ORDER BY extracted_or_rule_node.identifier, head(labels(extracted_or_rule_node)) ASC
    SKIP $skip
    LIMIT $limit
    WITH
        extracted_or_rule_node,
        [
            (extracted_or_rule_node)-[r]->(referenced_merged_node:MergedThis|MergedThat|MergedOther) |
            {value: referenced_merged_node.identifier, position:r.position, label: type(r)}
        ] + [
            (extracted_or_rule_node)-[r]->(referenced_nested_node:Link|Text|Location) |
            {value: properties(referenced_nested_node), position:r.position , label: type(r)}
        ] AS refs
    WITH
        collect(
            extracted_or_rule_node{.*, entityType: head(labels(extracted_or_rule_node)), _refs: refs}
        ) AS items
    RETURN items
}
RETURN items, total;""",
        ),
        (
            False,
            r"""CALL () {
    OPTIONAL MATCH (extracted_or_rule_node:ExtractedThis|ExtractedThat|ExtractedOther|AdditiveThis|AdditiveThat|AdditiveOther)-[:stableTargetId]->(merged_node:MergedThis|MergedThat|MergedOther)
    WHERE
        ANY(label IN labels(extracted_or_rule_node) WHERE label IN $labels)
    RETURN COUNT(extracted_or_rule_node) AS total
}
CALL () {
    OPTIONAL MATCH (extracted_or_rule_node:ExtractedThis|ExtractedThat|ExtractedOther|AdditiveThis|AdditiveThat|AdditiveOther)-[:stableTargetId]->(merged_node:MergedThis|MergedThat|MergedOther)
    WHERE
        ANY(label IN labels(extracted_or_rule_node) WHERE label IN $labels)
    ORDER BY extracted_or_rule_node.identifier, head(labels(extracted_or_rule_node)) ASC
    SKIP $skip
    LIMIT $limit
    WITH
        extracted_or_rule_node,
        [
            (extracted_or_rule_node)-[r]->(referenced_merged_node:MergedThis|MergedThat|MergedOther) |
            {value: referenced_merged_node.identifier, position:r.position, label: type(r)}
        ] + [
            (extracted_or_rule_node)-[r]->(referenced_nested_node:Link|Text|Location) |
            {value: properties(referenced_nested_node), position:r.position , label: type(r)}
        ] AS refs
    WITH
        collect(
            extracted_or_rule_node{.*, entityType: head(labels(extracted_or_rule_node)), _refs: refs}
        ) AS items
    RETURN items
}
RETURN items, total;""",
        ),
    ],
    ids=["all-filters", "no-filters"],
)
def test_fetch_extracted_or_rule_items(
    query_builder: QueryBuilder,
    enable_filters: bool,  # noqa: FBT001
    expected: str,
) -> None:
    query = query_builder.fetch_extracted_or_rule_items(
        filter_by_query_string=enable_filters,
        filter_by_identifier=enable_filters,
        filter_by_stable_target_id=enable_filters,
<<<<<<< HEAD
        filter_by_reference_to_merged_item=enable_filters,
        reference_field_name="hadPrimarySource",
=======
        filter_by_referenced_identifiers=enable_filters,
        reference_field="hadPrimarySource",
>>>>>>> 3db74aa0
    )
    assert str(query) == expected


@pytest.mark.parametrize(
    (
        "filter_by_query_string",
        "filter_by_identifier",
        "filter_by_referenced_identifiers",
        "expected",
    ),
    [
        (
            True,
            True,
            True,
            r"""CALL () {
    OPTIONAL CALL db.index.fulltext.queryNodes("search_index", $query_string)
    YIELD node AS hit, score
    CALL (hit) {
        MATCH (hit:ExtractedThis|ExtractedThat|ExtractedOther|AdditiveThis|AdditiveThat|AdditiveOther)-[:stableTargetId]->(merged_node:MergedThis|MergedThat|MergedOther)
        RETURN hit as extracted_or_rule_node, merged_node
    UNION
        MATCH (hit:Link|Text|Location)<-[]-(extracted_or_rule_node:ExtractedThis|ExtractedThat|ExtractedOther|AdditiveThis|AdditiveThat|AdditiveOther)-[:stableTargetId]->(merged_node:MergedThis|MergedThat|MergedOther)
        RETURN extracted_or_rule_node, merged_node
    }
    WITH DISTINCT merged_node AS merged_node
    MATCH (merged_node)<-[:stableTargetId]-()-[:hadPrimarySource]->(referenced_node_to_filter_by)
    WHERE
        ANY(label IN labels(merged_node) WHERE label IN $labels)
        AND merged_node.identifier = $identifier
        AND referenced_node_to_filter_by.identifier IN $referenced_identifiers
    RETURN COUNT(merged_node) AS total
}
CALL () {
    OPTIONAL CALL db.index.fulltext.queryNodes("search_index", $query_string)
    YIELD node AS hit, score
    CALL (hit) {
        MATCH (hit:ExtractedThis|ExtractedThat|ExtractedOther|AdditiveThis|AdditiveThat|AdditiveOther)-[:stableTargetId]->(merged_node:MergedThis|MergedThat|MergedOther)
        RETURN hit as extracted_or_rule_node, merged_node
    UNION
        MATCH (hit:Link|Text|Location)<-[]-(extracted_or_rule_node:ExtractedThis|ExtractedThat|ExtractedOther|AdditiveThis|AdditiveThat|AdditiveOther)-[:stableTargetId]->(merged_node:MergedThis|MergedThat|MergedOther)
        RETURN extracted_or_rule_node, merged_node
    }
    WITH DISTINCT merged_node AS merged_node
    MATCH (merged_node)<-[:stableTargetId]-()-[:hadPrimarySource]->(referenced_node_to_filter_by)
    WHERE
        ANY(label IN labels(merged_node) WHERE label IN $labels)
        AND merged_node.identifier = $identifier
        AND referenced_node_to_filter_by.identifier IN $referenced_identifiers
    ORDER BY merged_node.identifier, head(labels(merged_node)) ASC
    SKIP $skip
    LIMIT $limit
    OPTIONAL MATCH (extracted_or_rule_node)-[:stableTargetId]->(merged_node)
    ORDER BY extracted_or_rule_node.identifier, head(labels(extracted_or_rule_node)) ASC
    WITH
        extracted_or_rule_node,
        merged_node,
        [
            (extracted_or_rule_node)-[r]->(referenced_merged_node:MergedThis|MergedThat|MergedOther) |
            {value: referenced_merged_node.identifier, position:r.position, label: type(r)}
        ] + [
            (extracted_or_rule_node)-[r]->(referenced_nested_node:Link|Text|Location) |
            {value: properties(referenced_nested_node), position:r.position , label: type(r)}
        ] AS refs
    WITH
        merged_node,
        collect(
            extracted_or_rule_node{.*, entityType: head(labels(extracted_or_rule_node)), _refs: refs}
        ) AS components
    WITH
        collect(
            merged_node{.*, entityType: head(labels(merged_node)), _components: components}
        ) AS items
    RETURN items
}
RETURN items, total;""",
        ),
        (
            False,
            False,
            False,
            r"""CALL () {
    OPTIONAL MATCH (merged_node:MergedThis|MergedThat|MergedOther)
    WHERE
        ANY(label IN labels(merged_node) WHERE label IN $labels)
    RETURN COUNT(merged_node) AS total
}
CALL () {
    OPTIONAL MATCH (merged_node:MergedThis|MergedThat|MergedOther)
    WHERE
        ANY(label IN labels(merged_node) WHERE label IN $labels)
    ORDER BY merged_node.identifier, head(labels(merged_node)) ASC
    SKIP $skip
    LIMIT $limit
    OPTIONAL MATCH (extracted_or_rule_node)-[:stableTargetId]->(merged_node)
    ORDER BY extracted_or_rule_node.identifier, head(labels(extracted_or_rule_node)) ASC
    WITH
        extracted_or_rule_node,
        merged_node,
        [
            (extracted_or_rule_node)-[r]->(referenced_merged_node:MergedThis|MergedThat|MergedOther) |
            {value: referenced_merged_node.identifier, position:r.position, label: type(r)}
        ] + [
            (extracted_or_rule_node)-[r]->(referenced_nested_node:Link|Text|Location) |
            {value: properties(referenced_nested_node), position:r.position , label: type(r)}
        ] AS refs
    WITH
        merged_node,
        collect(
            extracted_or_rule_node{.*, entityType: head(labels(extracted_or_rule_node)), _refs: refs}
        ) AS components
    WITH
        collect(
            merged_node{.*, entityType: head(labels(merged_node)), _components: components}
        ) AS items
    RETURN items
}
RETURN items, total;""",
        ),
    ],
    ids=["all-filters", "no-filters"],
)
def test_fetch_merged_items(
    query_builder: QueryBuilder,
    filter_by_query_string: bool,  # noqa: FBT001
    filter_by_identifier: bool,  # noqa: FBT001
    filter_by_referenced_identifiers: bool,  # noqa: FBT001
    expected: str,
) -> None:
    query = query_builder.fetch_merged_items(
        filter_by_query_string=filter_by_query_string,
        filter_by_identifier=filter_by_identifier,
        filter_by_referenced_identifiers=filter_by_referenced_identifiers,
        reference_field="hadPrimarySource",
    )
    assert str(query) == expected


@pytest.mark.parametrize(
    (
        "filter_by_had_primary_source",
        "filter_by_identifier_in_primary_source",
        "filter_by_stable_target_id",
        "expected",
    ),
    [
        (
            True,
            True,
            True,
            """\
MATCH (n:ExtractedThis|ExtractedThat|ExtractedOther)-[:stableTargetId]->(merged:MergedThis|MergedThat|MergedOther)
MATCH (n)-[:hadPrimarySource]->(primary_source:MergedPrimarySource)
WHERE
    primary_source.identifier = $had_primary_source
    AND n.identifierInPrimarySource = $identifier_in_primary_source
    AND merged.identifier = $stable_target_id
RETURN
    merged.identifier AS stableTargetId,
    primary_source.identifier AS hadPrimarySource,
    n.identifierInPrimarySource AS identifierInPrimarySource,
    n.identifier AS identifier
ORDER BY n.identifier ASC
LIMIT $limit;""",
        ),
        (
            False,
            False,
            False,
            """\
MATCH (n:ExtractedThis|ExtractedThat|ExtractedOther)-[:stableTargetId]->(merged:MergedThis|MergedThat|MergedOther)
MATCH (n)-[:hadPrimarySource]->(primary_source:MergedPrimarySource)
RETURN
    merged.identifier AS stableTargetId,
    primary_source.identifier AS hadPrimarySource,
    n.identifierInPrimarySource AS identifierInPrimarySource,
    n.identifier AS identifier
ORDER BY n.identifier ASC
LIMIT $limit;""",
        ),
        (
            False,
            False,
            True,
            """\
MATCH (n:ExtractedThis|ExtractedThat|ExtractedOther)-[:stableTargetId]->(merged:MergedThis|MergedThat|MergedOther)
MATCH (n)-[:hadPrimarySource]->(primary_source:MergedPrimarySource)
WHERE
    merged.identifier = $stable_target_id
RETURN
    merged.identifier AS stableTargetId,
    primary_source.identifier AS hadPrimarySource,
    n.identifierInPrimarySource AS identifierInPrimarySource,
    n.identifier AS identifier
ORDER BY n.identifier ASC
LIMIT $limit;""",
        ),
    ],
    ids=["all-filters", "no-filters", "id-filter"],
)
def test_fetch_identities(
    query_builder: QueryBuilder,
    filter_by_had_primary_source: bool,  # noqa: FBT001
    filter_by_identifier_in_primary_source: bool,  # noqa: FBT001
    filter_by_stable_target_id: bool,  # noqa: FBT001
    expected: str,
) -> None:
    query = query_builder.fetch_identities(
        filter_by_had_primary_source=filter_by_had_primary_source,
        filter_by_identifier_in_primary_source=filter_by_identifier_in_primary_source,
        filter_by_stable_target_id=filter_by_stable_target_id,
    )
    assert str(query) == expected


@pytest.mark.parametrize(
    (
        "ref_labels",
        "expected",
    ),
    [
        (
            ["personInCharge", "meetingScheduledBy", "agendaSignedOff"],
            """\
MATCH (source:ExtractedThat {identifier: $identifier})-[:stableTargetId]->({identifier: $stable_target_id})
CALL (source) {
    WITH source
    MATCH (target_0 {identifier: $ref_identifiers[0]})
    MERGE (source)-[edge:personInCharge {position: $ref_positions[0]}]->(target_0)
    RETURN edge
    UNION ALL
    WITH source
    MATCH (target_1 {identifier: $ref_identifiers[1]})
    MERGE (source)-[edge:meetingScheduledBy {position: $ref_positions[1]}]->(target_1)
    RETURN edge
    UNION ALL
    WITH source
    MATCH (target_2 {identifier: $ref_identifiers[2]})
    MERGE (source)-[edge:agendaSignedOff {position: $ref_positions[2]}]->(target_2)
    RETURN edge
}
WITH source, count(edge) AS merged, collect(edge) AS edges
CALL (source, edges) {
    MATCH (source)-[outdated_edge]->(:MergedThis|MergedThat|MergedOther)
    WHERE NOT outdated_edge IN edges
    DELETE outdated_edge
    RETURN count(outdated_edge) AS pruned
}
RETURN merged, pruned, edges;""",
        ),
        (
            [],
            """\
MATCH (source:ExtractedThat {identifier: $identifier})-[:stableTargetId]->({identifier: $stable_target_id})
CALL (source) {
    RETURN null AS edge
}
WITH source, count(edge) AS merged, collect(edge) AS edges
CALL (source, edges) {
    MATCH (source)-[outdated_edge]->(:MergedThis|MergedThat|MergedOther)
    WHERE NOT outdated_edge IN edges
    DELETE outdated_edge
    RETURN count(outdated_edge) AS pruned
}
RETURN merged, pruned, edges;""",
        ),
    ],
    ids=["has-ref-labels", "no-ref-labels"],
)
def test_merge_edges(
    query_builder: QueryBuilder, ref_labels: list[str], expected: str
) -> None:
    query = query_builder.merge_edges(
        current_label="ExtractedThat",
        current_constraints=["identifier"],
        ref_labels=ref_labels,
    )
    assert str(query) == expected


@pytest.mark.parametrize(
    ("nested_edge_labels", "nested_node_labels", "expected"),
    [
        (
            ["description", "homepage", "geoLocation"],
            ["Text", "Link", "Location"],
            """\
MERGE (merged:MergedThat {identifier: $stable_target_id})
MERGE (current:ExtractedThat {identifier: $identifier})-[:stableTargetId {position: 0}]->(merged)
ON CREATE SET current = $on_create
ON MATCH SET current += $on_match
MERGE (current)-[edge_0:description {position: $nested_positions[0]}]->(value_0:Text)
ON CREATE SET value_0 = $nested_values[0]
ON MATCH SET value_0 += $nested_values[0]
MERGE (current)-[edge_1:homepage {position: $nested_positions[1]}]->(value_1:Link)
ON CREATE SET value_1 = $nested_values[1]
ON MATCH SET value_1 += $nested_values[1]
MERGE (current)-[edge_2:geoLocation {position: $nested_positions[2]}]->(value_2:Location)
ON CREATE SET value_2 = $nested_values[2]
ON MATCH SET value_2 += $nested_values[2]
WITH current,
    [edge_0, edge_1, edge_2] AS edges,
    [value_0, value_1, value_2] AS values
CALL (current, values) {
    MATCH (current)-[]->(outdated_node:Link|Text|Location)
    WHERE NOT outdated_node IN values
    DETACH DELETE outdated_node
    RETURN count(outdated_node) AS pruned
}
RETURN current, edges, values, pruned;""",
        ),
        (
            [],
            [],
            """\
MERGE (merged:MergedThat {identifier: $stable_target_id})
MERGE (current:ExtractedThat {identifier: $identifier})-[:stableTargetId {position: 0}]->(merged)
ON CREATE SET current = $on_create
ON MATCH SET current += $on_match
WITH current,
    [] AS edges,
    [] AS values
CALL (current, values) {
    MATCH (current)-[]->(outdated_node:Link|Text|Location)
    WHERE NOT outdated_node IN values
    DETACH DELETE outdated_node
    RETURN count(outdated_node) AS pruned
}
RETURN current, edges, values, pruned;""",
        ),
    ],
    ids=["has-nested-labels", "no-nested-labels"],
)
def test_merge_item(
    query_builder: QueryBuilder,
    nested_edge_labels: list[str],
    nested_node_labels: list[str],
    expected: str,
) -> None:
    query = query_builder.merge_item(
        current_label="ExtractedThat",
        current_constraints=["identifier"],
        merged_label="MergedThat",
        nested_edge_labels=nested_edge_labels,
        nested_node_labels=nested_node_labels,
    )
    assert str(query) == expected<|MERGE_RESOLUTION|>--- conflicted
+++ resolved
@@ -99,20 +99,12 @@
         RETURN extracted_or_rule_node, merged_node
     }
     WITH DISTINCT extracted_or_rule_node, merged_node
-<<<<<<< HEAD
-    MATCH (extracted_or_rule_node)-[:hadPrimarySource]->(referenced_merged_node_to_filter_by)
-=======
     MATCH (extracted_or_rule_node)-[:hadPrimarySource]->(referenced_node_to_filter_by)
->>>>>>> 3db74aa0
     WHERE
         ANY(label IN labels(extracted_or_rule_node) WHERE label IN $labels)
         AND extracted_or_rule_node.identifier = $identifier
         AND merged_node.identifier = $stable_target_id
-<<<<<<< HEAD
-        AND referenced_merged_node_to_filter_by.identifier IN $referenced_identifiers
-=======
         AND referenced_node_to_filter_by.identifier IN $referenced_identifiers
->>>>>>> 3db74aa0
     RETURN COUNT(extracted_or_rule_node) AS total
 }
 CALL () {
@@ -126,20 +118,12 @@
         RETURN extracted_or_rule_node, merged_node
     }
     WITH DISTINCT extracted_or_rule_node, merged_node
-<<<<<<< HEAD
-    MATCH (extracted_or_rule_node)-[:hadPrimarySource]->(referenced_merged_node_to_filter_by)
-=======
     MATCH (extracted_or_rule_node)-[:hadPrimarySource]->(referenced_node_to_filter_by)
->>>>>>> 3db74aa0
     WHERE
         ANY(label IN labels(extracted_or_rule_node) WHERE label IN $labels)
         AND extracted_or_rule_node.identifier = $identifier
         AND merged_node.identifier = $stable_target_id
-<<<<<<< HEAD
-        AND referenced_merged_node_to_filter_by.identifier IN $referenced_identifiers
-=======
         AND referenced_node_to_filter_by.identifier IN $referenced_identifiers
->>>>>>> 3db74aa0
     ORDER BY extracted_or_rule_node.identifier, head(labels(extracted_or_rule_node)) ASC
     SKIP $skip
     LIMIT $limit
@@ -204,13 +188,8 @@
         filter_by_query_string=enable_filters,
         filter_by_identifier=enable_filters,
         filter_by_stable_target_id=enable_filters,
-<<<<<<< HEAD
-        filter_by_reference_to_merged_item=enable_filters,
-        reference_field_name="hadPrimarySource",
-=======
         filter_by_referenced_identifiers=enable_filters,
         reference_field="hadPrimarySource",
->>>>>>> 3db74aa0
     )
     assert str(query) == expected
 
