--- conflicted
+++ resolved
@@ -1,9 +1,4 @@
-<<<<<<< HEAD
-from collections.abc import Iterable
-from typing import Any
-=======
 from typing import cast
->>>>>>> 06f2b20a
 from unittest.mock import MagicMock, Mock, call
 
 import pytest
@@ -289,160 +284,16 @@
     }
 
 
-@pytest.mark.parametrize(
-    ("args", "expected"),
-    [
-        (
-            ("Unit", None, None, 0, 10),
-            {
-<<<<<<< HEAD
-                "items": [
-                    {
-                        "identifierInPrimarySource": "ou-1.6",
-                        "identifier": "bFQoRhcVH5DHUA",
-                        "entityType": "ExtractedOrganizationalUnit",
-                        "email": [],
-                        "hadPrimarySource": ["bFQoRhcVH5DHUt"],
-                        "parentUnit": ["bFQoRhcVH5DHUv"],
-                        "stableTargetId": ["bFQoRhcVH5DHUB"],
-                        "name": [{"language": "en", "value": "Unit 1.6"}],
-                    },
-                    {
-                        "identifierInPrimarySource": "ou-1",
-                        "identifier": "bFQoRhcVH5DHUu",
-                        "entityType": "ExtractedOrganizationalUnit",
-                        "email": [],
-                        "hadPrimarySource": ["bFQoRhcVH5DHUt"],
-                        "stableTargetId": ["bFQoRhcVH5DHUv"],
-                        "name": [{"language": "en", "value": "Unit 1"}],
-                    },
-                ],
-                "total": 2,
-            },
-        ),
-        (
-            (None, None, None, 0, 1),
-            {
-                "items": [
-                    {
-                        "entityType": MEX_EXTRACTED_PRIMARY_SOURCE.entityType,
-                        "hadPrimarySource": [
-                            MEX_EXTRACTED_PRIMARY_SOURCE.hadPrimarySource
-                        ],
-                        "identifier": MEX_EXTRACTED_PRIMARY_SOURCE.identifier,
-                        "identifierInPrimarySource": MEX_EXTRACTED_PRIMARY_SOURCE.identifierInPrimarySource,
-                        "stableTargetId": [MEX_EXTRACTED_PRIMARY_SOURCE.stableTargetId],
-                    }
-                ],
-                "total": 10,
-            },
-        ),
-        (
-            ("Cool", None, None, 0, 10),
-            {
-                "items": [
-                    {
-                        "identifier": "bFQoRhcVH5DHUs",
-                        "identifierInPrimarySource": "ps-2",
-                        "entityType": "ExtractedPrimarySource",
-                        "version": "Cool Version v2.13",
-                        "hadPrimarySource": ["00000000000000"],
-                        "stableTargetId": ["bFQoRhcVH5DHUt"],
-                    }
-                ],
-                "total": 1,
-            },
-        ),
-        (
-            ("1.6", None, None, 0, 10),
-            {
-                "items": [
-                    {
-                        "identifierInPrimarySource": "ou-1.6",
-                        "identifier": "bFQoRhcVH5DHUA",
-                        "entityType": "ExtractedOrganizationalUnit",
-                        "email": [],
-                        "hadPrimarySource": ["bFQoRhcVH5DHUt"],
-                        "parentUnit": ["bFQoRhcVH5DHUv"],
-                        "stableTargetId": ["bFQoRhcVH5DHUB"],
-                        "name": [{"language": "en", "value": "Unit 1.6"}],
-                    },
-                ],
-                "total": 1,
-            },
-        ),
-        (
-            (None, "thisIdDoesNotExist", None, 0, 1),
-            {
-                "items": [],
-                "total": 0,
-            },
-        ),
-        (
-            (None, "bFQoRhcVH5DHUB", None, 0, 10),
-            {
-                "items": [
-                    {
-                        "identifierInPrimarySource": "ou-1.6",
-                        "identifier": "bFQoRhcVH5DHUA",
-                        "entityType": "ExtractedOrganizationalUnit",
-                        "email": [],
-                        "hadPrimarySource": ["bFQoRhcVH5DHUt"],
-                        "parentUnit": ["bFQoRhcVH5DHUv"],
-                        "stableTargetId": ["bFQoRhcVH5DHUB"],
-                        "name": [{"language": "en", "value": "Unit 1.6"}],
-                    },
-                ],
-                "total": 1,
-            },
-        ),
-        (
-            (None, None, ["ExtractedActivity"], 0, 10),
-            {
-                "items": [
-                    {
-                        "identifier": "bFQoRhcVH5DHUC",
-                        "identifierInPrimarySource": "a-1",
-                        "fundingProgram": [],
-                        "entityType": "ExtractedActivity",
-                        "start": ["2014-08-24"],
-                        "end": [],
-                        "theme": ["https://mex.rki.de/item/theme-3"],
-                        "activityType": [],
-                        "contact": [
-                            "bFQoRhcVH5DHUx",
-                            "bFQoRhcVH5DHUz",
-                            "bFQoRhcVH5DHUv",
-                        ],
-                        "responsibleUnit": ["bFQoRhcVH5DHUv"],
-                        "hadPrimarySource": ["bFQoRhcVH5DHUr"],
-                        "stableTargetId": ["bFQoRhcVH5DHUD"],
-                        "abstract": [
-                            {"language": "en", "value": "An active activity."},
-                            {"value": "Une activité active."},
-                        ],
-                        "website": [
-                            {"title": "Activity Homepage", "url": "https://activity-1"}
-                        ],
-                        "title": [{"language": "de", "value": "Aktivität 1"}],
-                    }
-                ],
-                "total": 1,
-            },
-        ),
-    ],
-    ids=[
-        "search in nested nodes",
-        "no filter by anything but pagination is 1",
-        "search in inline strings",
-        "search in nested nodes and inline strings",
-        "search for non-existent stableTargetId",
-        "search for existing stableTargetId",
-        "search for specific entityType",
-    ],
-)
 @pytest.mark.usefixtures("load_dummy_data")
-=======
+@pytest.mark.integration
+def test_fetch_extracted_items() -> None:
+    connector = GraphConnector.get()
+
+    result = connector.fetch_extracted_items(None, None, None, 0, 1)
+
+    assert result.one() == {
+        "items": [
+            {
                 "entityType": MEX_EXTRACTED_PRIMARY_SOURCE.entityType,
                 "hadPrimarySource": [MEX_EXTRACTED_PRIMARY_SOURCE.hadPrimarySource],
                 "identifier": MEX_EXTRACTED_PRIMARY_SOURCE.identifier,
@@ -454,12 +305,13 @@
     }
 
 
->>>>>>> 06f2b20a
 @pytest.mark.integration
-def test_fetch_extracted_items(args: Iterable[Any], expected: dict[str, Any]) -> None:
-    connector = GraphConnector.get()
-    result = connector.fetch_extracted_items(*args)
-    assert result.one() == expected
+def test_fetch_extracted_items_empty() -> None:
+    connector = GraphConnector.get()
+
+    result = connector.fetch_extracted_items(None, "thisIdDoesNotExist", None, 0, 1)
+
+    assert result.one() == {"items": [], "total": 0}
 
 
 @pytest.mark.usefixtures("mocked_query_class")
@@ -638,13 +490,6 @@
     }
 
 
-<<<<<<< HEAD
-@pytest.mark.parametrize(
-    ("args", "expected"),
-    [
-        (
-            (None, None, None, 1, 1),
-=======
 @pytest.mark.usefixtures("load_dummy_data", "load_dummy_rule_set")
 @pytest.mark.integration
 def test_fetch_merged_items() -> None:
@@ -660,256 +505,9 @@
 
     assert result.one() == {
         "items": [
->>>>>>> 06f2b20a
-            {
-                "items": [
+            {
+                "components": [
                     {
-<<<<<<< HEAD
-                        "components": [
-                            {
-                                "email": [],
-                                "entityType": "ExtractedOrganizationalUnit",
-                                "hadPrimarySource": ["bFQoRhcVH5DHUt"],
-                                "identifier": "bFQoRhcVH5DHUA",
-                                "identifierInPrimarySource": "ou-1.6",
-                                "name": [{"language": "en", "value": "Unit 1.6"}],
-                                "parentUnit": ["bFQoRhcVH5DHUv"],
-                                "stableTargetId": ["bFQoRhcVH5DHUB"],
-                            },
-                            {
-                                "entityType": "PreventiveOrganizationalUnit",
-                                "stableTargetId": ["bFQoRhcVH5DHUB"],
-                            },
-                            {
-                                "email": [],
-                                "entityType": "SubtractiveOrganizationalUnit",
-                                "stableTargetId": ["bFQoRhcVH5DHUB"],
-                            },
-                            {
-                                "email": [],
-                                "entityType": "AdditiveOrganizationalUnit",
-                                "name": [{"language": "en", "value": "Unit 1.7"}],
-                                "parentUnit": ["bFQoRhcVH5DHUv"],
-                                "stableTargetId": ["bFQoRhcVH5DHUB"],
-                                "website": [
-                                    {
-                                        "title": "Unit Homepage",
-                                        "url": "https://unit-1-7",
-                                    }
-                                ],
-                            },
-                        ],
-                        "entityType": "MergedOrganizationalUnit",
-                        "identifier": "bFQoRhcVH5DHUB",
-                    }
-                ],
-                "total": 9,
-            },
-        ),
-        (
-            ("Robert Koch Institut ist the best", None, None, 0, 10),
-            {
-                "items": [
-                    {
-                        "identifier": "bFQoRhcVH5DHUF",
-                        "components": [
-                            {
-                                "geprisId": [],
-                                "identifier": "bFQoRhcVH5DHUE",
-                                "identifierInPrimarySource": "rki",
-                                "viafId": [],
-                                "isniId": [],
-                                "entityType": "ExtractedOrganization",
-                                "gndId": [],
-                                "wikidataId": [],
-                                "rorId": [],
-                                "hadPrimarySource": ["bFQoRhcVH5DHUr"],
-                                "stableTargetId": ["bFQoRhcVH5DHUF"],
-                                "officialName": [
-                                    {"value": "RKI"},
-                                    {
-                                        "language": "de",
-                                        "value": "Robert Koch Institut ist the best",
-                                    },
-                                ],
-                            },
-                            {
-                                "geprisId": [],
-                                "identifier": "bFQoRhcVH5DHUG",
-                                "identifierInPrimarySource": "robert-koch-institute",
-                                "viafId": [],
-                                "isniId": [],
-                                "entityType": "ExtractedOrganization",
-                                "gndId": [],
-                                "wikidataId": [],
-                                "rorId": [],
-                                "stableTargetId": ["bFQoRhcVH5DHUF"],
-                                "hadPrimarySource": ["bFQoRhcVH5DHUt"],
-                                "officialName": [
-                                    {"value": "RKI"},
-                                    {
-                                        "language": "en",
-                                        "value": "Robert Koch Institute",
-                                    },
-                                ],
-                            },
-                        ],
-                        "entityType": "MergedOrganization",
-                    }
-                ],
-                "total": 1,
-            },
-        ),
-        ((None, "thisIdDoesNotExist", None, 0, 1), {"items": [], "total": 0}),
-        (
-            (None, "bFQoRhcVH5DHUF", None, 0, 10),
-            {
-                "items": [
-                    {
-                        "identifier": "bFQoRhcVH5DHUF",
-                        "components": [
-                            {
-                                "geprisId": [],
-                                "identifier": "bFQoRhcVH5DHUE",
-                                "identifierInPrimarySource": "rki",
-                                "viafId": [],
-                                "isniId": [],
-                                "entityType": "ExtractedOrganization",
-                                "gndId": [],
-                                "wikidataId": [],
-                                "rorId": [],
-                                "hadPrimarySource": ["bFQoRhcVH5DHUr"],
-                                "stableTargetId": ["bFQoRhcVH5DHUF"],
-                                "officialName": [
-                                    {"value": "RKI"},
-                                    {
-                                        "language": "de",
-                                        "value": "Robert Koch Institut ist the best",
-                                    },
-                                ],
-                            },
-                            {
-                                "geprisId": [],
-                                "identifier": "bFQoRhcVH5DHUG",
-                                "identifierInPrimarySource": "robert-koch-institute",
-                                "viafId": [],
-                                "isniId": [],
-                                "entityType": "ExtractedOrganization",
-                                "gndId": [],
-                                "wikidataId": [],
-                                "rorId": [],
-                                "stableTargetId": ["bFQoRhcVH5DHUF"],
-                                "hadPrimarySource": ["bFQoRhcVH5DHUt"],
-                                "officialName": [
-                                    {"value": "RKI"},
-                                    {
-                                        "language": "en",
-                                        "value": "Robert Koch Institute",
-                                    },
-                                ],
-                            },
-                        ],
-                        "entityType": "MergedOrganization",
-                    }
-                ],
-                "total": 1,
-            },
-        ),
-        (
-            (None, None, ["MergedOrganizationalUnit"], 0, 10),
-            {
-                "items": [
-                    {
-                        "identifier": "bFQoRhcVH5DHUB",
-                        "components": [
-                            {
-                                "identifierInPrimarySource": "ou-1.6",
-                                "identifier": "bFQoRhcVH5DHUA",
-                                "entityType": "ExtractedOrganizationalUnit",
-                                "email": [],
-                                "hadPrimarySource": ["bFQoRhcVH5DHUt"],
-                                "parentUnit": ["bFQoRhcVH5DHUv"],
-                                "stableTargetId": ["bFQoRhcVH5DHUB"],
-                                "name": [{"language": "en", "value": "Unit 1.6"}],
-                            },
-                            {
-                                "entityType": "PreventiveOrganizationalUnit",
-                                "stableTargetId": ["bFQoRhcVH5DHUB"],
-                            },
-                            {
-                                "entityType": "SubtractiveOrganizationalUnit",
-                                "email": [],
-                                "stableTargetId": ["bFQoRhcVH5DHUB"],
-                            },
-                            {
-                                "entityType": "AdditiveOrganizationalUnit",
-                                "email": [],
-                                "parentUnit": ["bFQoRhcVH5DHUv"],
-                                "stableTargetId": ["bFQoRhcVH5DHUB"],
-                                "name": [{"language": "en", "value": "Unit 1.7"}],
-                                "website": [
-                                    {
-                                        "title": "Unit Homepage",
-                                        "url": "https://unit-1-7",
-                                    }
-                                ],
-                            },
-                        ],
-                        "entityType": "MergedOrganizationalUnit",
-                    },
-                    {
-                        "identifier": "bFQoRhcVH5DHUv",
-                        "components": [
-                            {
-                                "identifierInPrimarySource": "ou-1",
-                                "identifier": "bFQoRhcVH5DHUu",
-                                "entityType": "ExtractedOrganizationalUnit",
-                                "email": [],
-                                "hadPrimarySource": ["bFQoRhcVH5DHUt"],
-                                "stableTargetId": ["bFQoRhcVH5DHUv"],
-                                "name": [{"language": "en", "value": "Unit 1"}],
-                            }
-                        ],
-                        "entityType": "MergedOrganizationalUnit",
-                    },
-                ],
-                "total": 2,
-            },
-        ),
-        (
-            ("version", None, None, 0, 10),
-            {
-                "items": [
-                    {
-                        "identifier": "bFQoRhcVH5DHUt",
-                        "components": [
-                            {
-                                "identifier": "bFQoRhcVH5DHUs",
-                                "identifierInPrimarySource": "ps-2",
-                                "entityType": "ExtractedPrimarySource",
-                                "version": "Cool Version v2.13",
-                                "hadPrimarySource": ["00000000000000"],
-                                "stableTargetId": ["bFQoRhcVH5DHUt"],
-                            }
-                        ],
-                        "entityType": "MergedPrimarySource",
-                    }
-                ],
-                "total": 1,
-            },
-        ),
-    ],
-    ids=[
-        "fetch all merged items",
-        "search for nested nodes and inline strings",
-        "search for non-existent stableTargetId",
-        "search for existent stableTargetId",
-        "search for specific entity type",
-        "search one inline merged item",
-    ],
-)
-@pytest.mark.usefixtures("load_dummy_data", "load_dummy_rule_set")
-=======
                         "identifierInPrimarySource": "ou-1",
                         "email": [],
                         "entityType": "ExtractedOrganizationalUnit",
@@ -928,14 +526,9 @@
     }
 
 
->>>>>>> 06f2b20a
 @pytest.mark.integration
-def test_fetch_merged_items(args: Iterable[Any], expected: dict[str, Any]) -> None:
-    connector = GraphConnector.get()
-<<<<<<< HEAD
-    result = connector.fetch_merged_items(*args)
-    assert result.one() == expected
-=======
+def test_fetch_merged_items_empty() -> None:
+    connector = GraphConnector.get()
 
     result = connector.fetch_merged_items(
         query_string=None,
@@ -946,7 +539,6 @@
     )
 
     assert result.one() == {"items": [], "total": 0}
->>>>>>> 06f2b20a
 
 
 @pytest.mark.usefixtures("mocked_query_class")
