--- conflicted
+++ resolved
@@ -1,10 +1,6 @@
-<<<<<<< HEAD
 from collections.abc import Callable, Iterable
 from typing import Any
-=======
-from collections.abc import Callable
 from unittest.mock import Mock
->>>>>>> fa1de5dc
 
 import pytest
 from black import Mode, format_str
