<<<<<<< HEAD
from collections.abc import Callable, Iterable
from typing import Any
from unittest.mock import Mock
=======
from unittest.mock import MagicMock, Mock, call
>>>>>>> 9d6bd94c

import pytest
from backoff.types import Details as BackoffDetails
from black import DEFAULT_LINE_LENGTH
from jinja2 import Environment
from neo4j.exceptions import IncompleteCommit, SessionExpired
from pytest import LogCaptureFixture, MonkeyPatch

from mex.backend.graph import connector as connector_module
from mex.backend.graph.connector import MEX_EXTRACTED_PRIMARY_SOURCE, GraphConnector
from mex.backend.graph.exceptions import InconsistentGraphError
from mex.backend.graph.query import Query
from mex.backend.settings import BackendSettings
from mex.common.exceptions import MExError
from mex.common.models import (
    MEX_PRIMARY_SOURCE_IDENTIFIER,
    MEX_PRIMARY_SOURCE_IDENTIFIER_IN_PRIMARY_SOURCE,
    MEX_PRIMARY_SOURCE_STABLE_TARGET_ID,
    AnyExtractedModel,
    OrganizationalUnitRuleSetRequest,
    OrganizationalUnitRuleSetResponse,
)
from mex.common.types import Identifier
from tests.conftest import MockedGraph, get_graph


@pytest.fixture
def mocked_query_class(monkeypatch: MonkeyPatch) -> None:
    monkeypatch.setattr(Query, "__str__", Query.__repr__)
    monkeypatch.setattr(Query.REPR_MODE, "line_length", DEFAULT_LINE_LENGTH)


@pytest.mark.usefixtures("mocked_query_class")
def test_check_connectivity_and_authentication(mocked_graph: MockedGraph) -> None:
    mocked_graph.return_value = [{"currentStatus": "online"}]
    graph = GraphConnector.get()
    graph._check_connectivity_and_authentication()

    assert mocked_graph.call_args_list[-1].args == ("fetch_database_status()", {})


def test_check_connectivity_and_authentication_error(mocked_graph: MockedGraph) -> None:
    mocked_graph.return_value = [{"currentStatus": "offline"}]
    graph = GraphConnector.get()
    with pytest.raises(MExError, match="Database is offline"):
        graph._check_connectivity_and_authentication()


@pytest.mark.usefixtures("mocked_query_class")
def test_mocked_graph_seed_constraints(mocked_graph: MockedGraph) -> None:
    graph = GraphConnector.get()
    graph._seed_constraints()

    assert mocked_graph.call_args_list[-1].args == (
        'create_identifier_uniqueness_constraint(node_label="MergedVariableGroup")',
        {},
    )


@pytest.mark.usefixtures("mocked_query_class")
def test_mocked_graph_seed_indices(
    mocked_graph: MockedGraph, monkeypatch: MonkeyPatch
) -> None:
    monkeypatch.setattr(
        connector_module, "SEARCHABLE_CLASSES", ["ExtractedThis", "ExtractedThat"]
    )
    monkeypatch.setattr(
        connector_module,
        "SEARCHABLE_FIELDS",
        ["title", "name", "keyword", "description"],
    )
    graph = GraphConnector.get()
    graph._seed_indices()

    assert mocked_graph.call_args_list[-1].args == (
        """\
create_full_text_search_index(
    node_labels=["ExtractedThis", "ExtractedThat"],
    search_fields=["title", "name", "keyword", "description"],
)""",
        {
            "index_config": {
                "fulltext.eventually_consistent": True,
                "fulltext.analyzer": "german",
            }
        },
    )

    mocked_graph.return_value = [
        {
            "node_labels": ["ExtractedThis", "ExtractedThat"],
            "search_fields": ["title", "name", "keyword", "description"],
        }
    ]
    monkeypatch.setattr(
        connector_module,
        "SEARCHABLE_CLASSES",
        ["ExtractedThis", "ExtractedThat", "ExtractedOther"],
    )

    graph._seed_indices()

    assert mocked_graph.call_args_list[-2].args == ("drop_full_text_search_index()", {})
    assert mocked_graph.call_args_list[-1].args == (
        """\
create_full_text_search_index(
    node_labels=["ExtractedThis", "ExtractedThat", "ExtractedOther"],
    search_fields=["title", "name", "keyword", "description"],
)""",
        {
            "index_config": {
                "fulltext.eventually_consistent": True,
                "fulltext.analyzer": "german",
            }
        },
    )


@pytest.mark.usefixtures("mocked_query_class")
def test_mocked_graph_seed_data(mocked_graph: MockedGraph) -> None:
    mocked_graph.return_value = [{"edges": ["hadPrimarySource", "stableTargetId"]}]
    graph = GraphConnector.get()
    graph._seed_data()

    assert mocked_graph.call_args_list[-2].args == (
        """\
merge_item(
    current_label="ExtractedPrimarySource",
    current_constraints=["identifier"],
    merged_label="MergedPrimarySource",
    nested_edge_labels=[],
    nested_node_labels=[],
)""",
        {
            "identifier": MEX_PRIMARY_SOURCE_IDENTIFIER,
            "stable_target_id": MEX_PRIMARY_SOURCE_STABLE_TARGET_ID,
            "on_match": {"version": None},
            "on_create": {
                "version": None,
                "identifier": MEX_PRIMARY_SOURCE_IDENTIFIER,
                "identifierInPrimarySource": (
                    MEX_PRIMARY_SOURCE_IDENTIFIER_IN_PRIMARY_SOURCE
                ),
            },
            "nested_positions": [],
            "nested_values": [],
        },
    )
    assert mocked_graph.call_args_list[-1].args == (
        """\
merge_edges(
    current_label="ExtractedPrimarySource",
    current_constraints=["identifier"],
    merged_label="MergedPrimarySource",
    ref_labels=["hadPrimarySource", "stableTargetId"],
)""",
        {
            "identifier": MEX_PRIMARY_SOURCE_IDENTIFIER,
            "ref_identifiers": [
                MEX_PRIMARY_SOURCE_STABLE_TARGET_ID,
                MEX_PRIMARY_SOURCE_STABLE_TARGET_ID,
            ],
            "ref_positions": [0, 0],
            "stable_target_id": MEX_PRIMARY_SOURCE_STABLE_TARGET_ID,
        },
    )


def test_should_giveup_commit() -> None:
    retryable_error = SessionExpired("session is dead")
    assert GraphConnector._should_giveup_commit(retryable_error) is False

    terminal_error = IncompleteCommit("commit broke midway")
    assert GraphConnector._should_giveup_commit(terminal_error) is True


@pytest.mark.usefixtures("mocked_graph")
def test_on_commit_backoff(monkeypatch: MonkeyPatch) -> None:
    init_driver = MagicMock()
    check_connectivity_and_authentication = MagicMock()
    monkeypatch.setattr(GraphConnector, "_seed_constraints", MagicMock())
    monkeypatch.setattr(GraphConnector, "_init_driver", init_driver)
    monkeypatch.setattr(
        GraphConnector,
        "_check_connectivity_and_authentication",
        check_connectivity_and_authentication,
    )

    connector = GraphConnector.get()
    event = BackoffDetails(args=(connector,))
    GraphConnector._on_commit_backoff(event)
    assert init_driver.call_args_list == [call()]
    assert check_connectivity_and_authentication.call_args_list == [call()]


@pytest.mark.parametrize(
    ("debug", "expected"),
    [
        (True, 'error committing query\nMATCH jjj RETURN "ccc";'),
        (False, 'error committing query: match_something(jinja_var="jjj")'),
    ],
)
@pytest.mark.usefixtures("mocked_graph")
def test_on_commit_giveup(
    caplog: LogCaptureFixture, monkeypatch: MonkeyPatch, debug: bool, expected: str
) -> None:
    settings = BackendSettings.get()
    monkeypatch.setattr(settings, "debug", debug)
    template = Environment(autoescape=True).from_string(
        r"MATCH {{jinja_var}} RETURN $cypher_var;"
    )

    connector = GraphConnector.get()
    query = Query("match_something", template, {"jinja_var": "jjj"})
    event = BackoffDetails(args=(connector, query), kwargs={"cypher_var": "ccc"})
    GraphConnector._on_commit_giveup(event)

    assert caplog.messages[-1] == expected


def test_mocked_graph_commit_raises_error(mocked_graph: MockedGraph) -> None:
    mocked_graph.run.side_effect = Exception("query failed")
    connector = GraphConnector.get()
    with pytest.raises(Exception, match="query failed"):
        connector.commit("RETURN 1;")


@pytest.mark.usefixtures("mocked_query_class")
def test_mocked_graph_fetch_extracted_items(mocked_graph: MockedGraph) -> None:
    mocked_graph.return_value = [
        {
            "items": [
                {
                    "entityType": "ExtractedThis",
                    "inlineProperty": ["foo", "bar"],
                    "_refs": [
                        {"value": "second", "position": 1, "label": "nestedProperty"},
                        {"value": "first", "position": 0, "label": "nestedProperty"},
                    ],
                }
            ],
            "total": 1,
        }
    ]
    graph = GraphConnector.get()
    result = graph.fetch_extracted_items(
        query_string="my-query",
        stable_target_id=Identifier.generate(99),
        entity_type=["ExtractedFoo", "ExtractedBar", "ExtractedBatz"],
        skip=10,
        limit=100,
    )

    assert mocked_graph.call_args_list[-1].args == (
        """\
fetch_extracted_or_rule_items(
    filter_by_query_string=True, filter_by_stable_target_id=True
)""",
        {
            "labels": [
                "ExtractedFoo",
                "ExtractedBar",
                "ExtractedBatz",
            ],
            "limit": 100,
            "query_string": "my-query",
            "skip": 10,
            "stable_target_id": "bFQoRhcVH5DHV1",
        },
    )

    assert result.one() == {
        "items": [
            {
                "entityType": "ExtractedThis",
                "inlineProperty": ["foo", "bar"],
                "nestedProperty": ["first", "second"],
            }
        ],
        "total": 1,
    }


@pytest.mark.parametrize(
    ("args", "expected"),
    [
        (
            ("Unit", None, None, 0, 10),
            {
                "items": [
                    {
                        "identifierInPrimarySource": "ou-1.6",
                        "identifier": "bFQoRhcVH5DHUA",
                        "entityType": "ExtractedOrganizationalUnit",
                        "email": [],
                        "hadPrimarySource": ["bFQoRhcVH5DHUt"],
                        "parentUnit": ["bFQoRhcVH5DHUv"],
                        "stableTargetId": ["bFQoRhcVH5DHUB"],
                        "name": [{"language": "en", "value": "Unit 1.6"}],
                    },
                    {
                        "identifierInPrimarySource": "ou-1",
                        "identifier": "bFQoRhcVH5DHUu",
                        "entityType": "ExtractedOrganizationalUnit",
                        "email": [],
                        "hadPrimarySource": ["bFQoRhcVH5DHUt"],
                        "stableTargetId": ["bFQoRhcVH5DHUv"],
                        "name": [{"language": "en", "value": "Unit 1"}],
                    },
                ],
                "total": 2,
            },
        ),
        (
            (None, None, None, 0, 1),
            {
                "items": [
                    {
                        "entityType": MEX_EXTRACTED_PRIMARY_SOURCE.entityType,
                        "hadPrimarySource": [
                            MEX_EXTRACTED_PRIMARY_SOURCE.hadPrimarySource
                        ],
                        "identifier": MEX_EXTRACTED_PRIMARY_SOURCE.identifier,
                        "identifierInPrimarySource": MEX_EXTRACTED_PRIMARY_SOURCE.identifierInPrimarySource,
                        "stableTargetId": [MEX_EXTRACTED_PRIMARY_SOURCE.stableTargetId],
                    }
                ],
                "total": 10,
            },
        ),
        (
            ("Cool", None, None, 0, 10),
            {
                "items": [
                    {
                        "identifier": "bFQoRhcVH5DHUs",
                        "identifierInPrimarySource": "ps-2",
                        "entityType": "ExtractedPrimarySource",
                        "version": "Cool Version v2.13",
                        "hadPrimarySource": ["00000000000000"],
                        "stableTargetId": ["bFQoRhcVH5DHUt"],
                    }
                ],
                "total": 1,
            },
        ),
        (
            ("1.6", None, None, 0, 10),
            {
                "items": [
                    {
                        "identifierInPrimarySource": "ou-1.6",
                        "identifier": "bFQoRhcVH5DHUA",
                        "entityType": "ExtractedOrganizationalUnit",
                        "email": [],
                        "hadPrimarySource": ["bFQoRhcVH5DHUt"],
                        "parentUnit": ["bFQoRhcVH5DHUv"],
                        "stableTargetId": ["bFQoRhcVH5DHUB"],
                        "name": [{"language": "en", "value": "Unit 1.6"}],
                    },
                ],
                "total": 1,
            },
        ),
        (
            (None, "thisIdDoesNotExist", None, 0, 1),
            {
                "items": [],
                "total": 0,
            },
        ),
        (
            (None, "bFQoRhcVH5DHUB", None, 0, 10),
            {
                "items": [
                    {
                        "identifierInPrimarySource": "ou-1.6",
                        "identifier": "bFQoRhcVH5DHUA",
                        "entityType": "ExtractedOrganizationalUnit",
                        "email": [],
                        "hadPrimarySource": ["bFQoRhcVH5DHUt"],
                        "parentUnit": ["bFQoRhcVH5DHUv"],
                        "stableTargetId": ["bFQoRhcVH5DHUB"],
                        "name": [{"language": "en", "value": "Unit 1.6"}],
                    },
                ],
                "total": 1,
            },
        ),
        (
            (None, None, ["ExtractedActivity"], 0, 10),
            {
                "items": [
                    {
                        "identifier": "bFQoRhcVH5DHUC",
                        "identifierInPrimarySource": "a-1",
                        "fundingProgram": [],
                        "entityType": "ExtractedActivity",
                        "start": ["2014-08-24"],
                        "end": [],
                        "theme": ["https://mex.rki.de/item/theme-3"],
                        "activityType": [],
                        "contact": [
                            "bFQoRhcVH5DHUx",
                            "bFQoRhcVH5DHUz",
                            "bFQoRhcVH5DHUv",
                        ],
                        "responsibleUnit": ["bFQoRhcVH5DHUv"],
                        "hadPrimarySource": ["bFQoRhcVH5DHUr"],
                        "stableTargetId": ["bFQoRhcVH5DHUD"],
                        "abstract": [
                            {"language": "en", "value": "An active activity."},
                            {"value": "Une activité active."},
                        ],
                        "website": [
                            {"title": "Activity Homepage", "url": "https://activity-1"}
                        ],
                        "title": [{"language": "de", "value": "Aktivität 1"}],
                    }
                ],
                "total": 1,
            },
        ),
    ],
    ids=[
        "search in nested nodes",
        "no filter by anything but pagination is 1",
        "search in inline strings",
        "search in nested nodes and inline strings",
        "search for non-existent stableTargetId",
        "search for existing stableTargetId",
        "search for specific entityType",
    ],
)
@pytest.mark.usefixtures("load_dummy_data")
@pytest.mark.integration
def test_fetch_extracted_items(args: Iterable[Any], expected: dict[str, Any]) -> None:
    connector = GraphConnector.get()
    result = connector.fetch_extracted_items(*args)
    assert result.one() == expected


@pytest.mark.usefixtures("mocked_query_class")
def test_mocked_graph_fetch_rule_items(mocked_graph: MockedGraph) -> None:
    mocked_graph.return_value = [
        {
            "items": [
                {
                    "entityType": "AdditiveThis",
                    "inlineProperty": ["foo", "bar"],
                    "_refs": [
                        {"value": "second", "position": 1, "label": "nestedProperty"},
                        {"value": "first", "position": 0, "label": "nestedProperty"},
                    ],
                }
            ],
            "total": 1,
        }
    ]
    graph = GraphConnector.get()
    result = graph.fetch_rule_items(
        query_string="my-query",
        stable_target_id=Identifier.generate(99),
        entity_type=["AdditiveFoo", "SubtractiveBar", "PreventiveBatz"],
        skip=10,
        limit=100,
    )

    assert mocked_graph.call_args_list[-1].args == (
        """\
fetch_extracted_or_rule_items(
    filter_by_query_string=True, filter_by_stable_target_id=True
)""",
        {
            "labels": [
                "AdditiveFoo",
                "SubtractiveBar",
                "PreventiveBatz",
            ],
            "limit": 100,
            "query_string": "my-query",
            "skip": 10,
            "stable_target_id": "bFQoRhcVH5DHV1",
        },
    )

    assert result.one() == {
        "items": [
            {
                "entityType": "AdditiveThis",
                "inlineProperty": ["foo", "bar"],
                "nestedProperty": ["first", "second"],
            }
        ],
        "total": 1,
    }


@pytest.mark.integration
def test_fetch_rule_items(
    load_dummy_rule_set: OrganizationalUnitRuleSetResponse,
) -> None:
    connector = GraphConnector.get()

    result = connector.fetch_rule_items(None, None, None, 0, 1)

    assert result.one() == {
        "items": [
            {
                "email": [],
                "entityType": "AdditiveOrganizationalUnit",
                "name": [{"value": "Unit 1.7", "language": "en"}],
                "website": [{"title": "Unit Homepage", "url": "https://unit-1-7"}],
                "parentUnit": [load_dummy_rule_set.additive.parentUnit],
                "stableTargetId": ["bFQoRhcVH5DHUB"],
            }
        ],
        "total": 3,
    }


@pytest.mark.integration
def test_fetch_rule_items_empty() -> None:
    connector = GraphConnector.get()

    result = connector.fetch_rule_items(None, "thisIdDoesNotExist", None, 0, 1)

    assert result.one() == {"items": [], "total": 0}


@pytest.mark.usefixtures("mocked_query_class")
def test_mocked_graph_fetch_merged_items(mocked_graph: MockedGraph) -> None:
    mocked_graph.return_value = [
        {
            "items": [
                {
                    "components": [
                        {
                            "inlineProperty": "foo",
                            "entityType": "ExtractedThis",
                            "_refs": [
                                {
                                    "label": "nestedProperty",
                                    "position": 0,
                                    "value": "first",
                                },
                                {
                                    "label": "nestedProperty",
                                    "position": 1,
                                    "value": "second",
                                },
                            ],
                        },
                        {
                            "entityType": "PreventiveThis",
                            "_refs": [
                                {
                                    "label": "stableTargetId",
                                    "position": 0,
                                    "value": "bFQoRhcVH5DHUB",
                                }
                            ],
                        },
                    ],
                    "entityType": "MergedThis",
                    "identifier": "bFQoRhcVH5DHV1",
                }
            ],
            "total": 1,
        }
    ]
    graph = GraphConnector.get()
    result = graph.fetch_merged_items(
        query_string="my-query",
        stable_target_id=Identifier.generate(99),
        entity_type=["MergedFoo", "MergedBar", "MergedBatz"],
        skip=10,
        limit=100,
    )

    assert mocked_graph.call_args_list[-1].args == (
        """\
fetch_merged_items(filter_by_query_string=True, filter_by_stable_target_id=True)""",
        {
            "labels": [
                "MergedFoo",
                "MergedBar",
                "MergedBatz",
            ],
            "limit": 100,
            "query_string": "my-query",
            "skip": 10,
            "stable_target_id": "bFQoRhcVH5DHV1",
        },
    )

    assert result.one() == {
        "items": [
            {
                "components": [
                    {
                        "entityType": "ExtractedThis",
                        "inlineProperty": "foo",
                        "nestedProperty": ["first", "second"],
                    },
                    {
                        "entityType": "PreventiveThis",
                        "stableTargetId": ["bFQoRhcVH5DHUB"],
                    },
                ],
                "entityType": "MergedThis",
                "identifier": "bFQoRhcVH5DHV1",
            }
        ],
        "total": 1,
    }


@pytest.mark.parametrize(
    ("args", "expected"),
    [
        (
            (None, None, None, 1, 1),
            {
                "items": [
                    {
                        "components": [
                            {
                                "email": [],
                                "entityType": "ExtractedOrganizationalUnit",
                                "hadPrimarySource": ["bFQoRhcVH5DHUt"],
                                "identifier": "bFQoRhcVH5DHUA",
                                "identifierInPrimarySource": "ou-1.6",
                                "name": [{"language": "en", "value": "Unit 1.6"}],
                                "parentUnit": ["bFQoRhcVH5DHUv"],
                                "stableTargetId": ["bFQoRhcVH5DHUB"],
                            },
                            {
                                "entityType": "PreventiveOrganizationalUnit",
                                "stableTargetId": ["bFQoRhcVH5DHUB"],
                            },
                            {
                                "email": [],
                                "entityType": "SubtractiveOrganizationalUnit",
                                "stableTargetId": ["bFQoRhcVH5DHUB"],
                            },
                            {
                                "email": [],
                                "entityType": "AdditiveOrganizationalUnit",
                                "name": [{"language": "en", "value": "Unit 1.7"}],
                                "parentUnit": ["bFQoRhcVH5DHUv"],
                                "stableTargetId": ["bFQoRhcVH5DHUB"],
                                "website": [
                                    {
                                        "title": "Unit Homepage",
                                        "url": "https://unit-1-7",
                                    }
                                ],
                            },
                        ],
                        "entityType": "MergedOrganizationalUnit",
                        "identifier": "bFQoRhcVH5DHUB",
                    }
                ],
                "total": 9,
            },
        ),
        (
            ("Robert Koch Institut ist the best", None, None, 0, 10),
            {
                "items": [
                    {
                        "identifier": "bFQoRhcVH5DHUF",
                        "components": [
                            {
                                "geprisId": [],
                                "identifier": "bFQoRhcVH5DHUE",
                                "identifierInPrimarySource": "rki",
                                "viafId": [],
                                "isniId": [],
                                "entityType": "ExtractedOrganization",
                                "gndId": [],
                                "wikidataId": [],
                                "rorId": [],
                                "hadPrimarySource": ["bFQoRhcVH5DHUr"],
                                "stableTargetId": ["bFQoRhcVH5DHUF"],
                                "officialName": [
                                    {"value": "RKI"},
                                    {
                                        "language": "de",
                                        "value": "Robert Koch Institut ist the best",
                                    },
                                ],
                            },
                            {
                                "geprisId": [],
                                "identifier": "bFQoRhcVH5DHUG",
                                "identifierInPrimarySource": "robert-koch-institute",
                                "viafId": [],
                                "isniId": [],
                                "entityType": "ExtractedOrganization",
                                "gndId": [],
                                "wikidataId": [],
                                "rorId": [],
                                "stableTargetId": ["bFQoRhcVH5DHUF"],
                                "hadPrimarySource": ["bFQoRhcVH5DHUt"],
                                "officialName": [
                                    {"value": "RKI"},
                                    {
                                        "language": "en",
                                        "value": "Robert Koch Institute",
                                    },
                                ],
                            },
                        ],
                        "entityType": "MergedOrganization",
                    }
                ],
                "total": 1,
            },
        ),
        ((None, "thisIdDoesNotExist", None, 0, 1), {"items": [], "total": 0}),
        (
            (None, "bFQoRhcVH5DHUF", None, 0, 10),
            {
                "items": [
                    {
                        "identifier": "bFQoRhcVH5DHUF",
                        "components": [
                            {
                                "geprisId": [],
                                "identifier": "bFQoRhcVH5DHUE",
                                "identifierInPrimarySource": "rki",
                                "viafId": [],
                                "isniId": [],
                                "entityType": "ExtractedOrganization",
                                "gndId": [],
                                "wikidataId": [],
                                "rorId": [],
                                "hadPrimarySource": ["bFQoRhcVH5DHUr"],
                                "stableTargetId": ["bFQoRhcVH5DHUF"],
                                "officialName": [
                                    {"value": "RKI"},
                                    {
                                        "language": "de",
                                        "value": "Robert Koch Institut ist the best",
                                    },
                                ],
                            },
                            {
                                "geprisId": [],
                                "identifier": "bFQoRhcVH5DHUG",
                                "identifierInPrimarySource": "robert-koch-institute",
                                "viafId": [],
                                "isniId": [],
                                "entityType": "ExtractedOrganization",
                                "gndId": [],
                                "wikidataId": [],
                                "rorId": [],
                                "stableTargetId": ["bFQoRhcVH5DHUF"],
                                "hadPrimarySource": ["bFQoRhcVH5DHUt"],
                                "officialName": [
                                    {"value": "RKI"},
                                    {
                                        "language": "en",
                                        "value": "Robert Koch Institute",
                                    },
                                ],
                            },
                        ],
                        "entityType": "MergedOrganization",
                    }
                ],
                "total": 1,
            },
        ),
        (
            (None, None, ["MergedOrganizationalUnit"], 0, 10),
            {
                "items": [
                    {
                        "identifier": "bFQoRhcVH5DHUB",
                        "components": [
                            {
                                "identifierInPrimarySource": "ou-1.6",
                                "identifier": "bFQoRhcVH5DHUA",
                                "entityType": "ExtractedOrganizationalUnit",
                                "email": [],
                                "hadPrimarySource": ["bFQoRhcVH5DHUt"],
                                "parentUnit": ["bFQoRhcVH5DHUv"],
                                "stableTargetId": ["bFQoRhcVH5DHUB"],
                                "name": [{"language": "en", "value": "Unit 1.6"}],
                            },
                            {
                                "entityType": "PreventiveOrganizationalUnit",
                                "stableTargetId": ["bFQoRhcVH5DHUB"],
                            },
                            {
                                "entityType": "SubtractiveOrganizationalUnit",
                                "email": [],
                                "stableTargetId": ["bFQoRhcVH5DHUB"],
                            },
                            {
                                "entityType": "AdditiveOrganizationalUnit",
                                "email": [],
                                "parentUnit": ["bFQoRhcVH5DHUv"],
                                "stableTargetId": ["bFQoRhcVH5DHUB"],
                                "name": [{"language": "en", "value": "Unit 1.7"}],
                                "website": [
                                    {
                                        "title": "Unit Homepage",
                                        "url": "https://unit-1-7",
                                    }
                                ],
                            },
                        ],
                        "entityType": "MergedOrganizationalUnit",
                    },
                    {
                        "identifier": "bFQoRhcVH5DHUv",
                        "components": [
                            {
                                "identifierInPrimarySource": "ou-1",
                                "identifier": "bFQoRhcVH5DHUu",
                                "entityType": "ExtractedOrganizationalUnit",
                                "email": [],
                                "hadPrimarySource": ["bFQoRhcVH5DHUt"],
                                "stableTargetId": ["bFQoRhcVH5DHUv"],
                                "name": [{"language": "en", "value": "Unit 1"}],
                            }
                        ],
                        "entityType": "MergedOrganizationalUnit",
                    },
                ],
                "total": 2,
            },
        ),
        (
            ("version", None, None, 0, 10),
            {
                "items": [
                    {
                        "identifier": "bFQoRhcVH5DHUt",
                        "components": [
                            {
                                "identifier": "bFQoRhcVH5DHUs",
                                "identifierInPrimarySource": "ps-2",
                                "entityType": "ExtractedPrimarySource",
                                "version": "Cool Version v2.13",
                                "hadPrimarySource": ["00000000000000"],
                                "stableTargetId": ["bFQoRhcVH5DHUt"],
                            }
                        ],
                        "entityType": "MergedPrimarySource",
                    }
                ],
                "total": 1,
            },
        ),
    ],
    ids=[
        "fetch all merged items",
        "search for nested nodes and inline strings",
        "search for non-existent stableTargetId",
        "search for existent stableTargetId",
        "search for specific entity type",
        "search one inline merged item",
    ],
)
@pytest.mark.usefixtures("load_dummy_data", "load_dummy_rule_set")
@pytest.mark.integration
def test_fetch_merged_items(args: Iterable[Any], expected: dict[str, Any]) -> None:
    connector = GraphConnector.get()
    result = connector.fetch_merged_items(*args)
    assert result.one() == expected


@pytest.mark.usefixtures("mocked_query_class")
def test_mocked_graph_fetch_identities(mocked_graph: MockedGraph) -> None:
    graph = GraphConnector.get()
    graph.fetch_identities(stable_target_id=Identifier.generate(99))

    assert mocked_graph.call_args_list[-1].args == (
        """\
fetch_identities(
    filter_by_had_primary_source=False,
    filter_by_identifier_in_primary_source=False,
    filter_by_stable_target_id=True,
)""",
        {
            "had_primary_source": None,
            "identifier_in_primary_source": None,
            "stable_target_id": Identifier.generate(99),
            "limit": 1000,
        },
    )

    graph.fetch_identities(
        had_primary_source=Identifier.generate(101),
        identifier_in_primary_source="one",
    )

    assert mocked_graph.call_args_list[-1].args == (
        """\
fetch_identities(
    filter_by_had_primary_source=True,
    filter_by_identifier_in_primary_source=True,
    filter_by_stable_target_id=False,
)""",
        {
            "had_primary_source": Identifier.generate(101),
            "identifier_in_primary_source": "one",
            "stable_target_id": None,
            "limit": 1000,
        },
    )

    graph.fetch_identities(identifier_in_primary_source="two")

    assert mocked_graph.call_args_list[-1].args == (
        """\
fetch_identities(
    filter_by_had_primary_source=False,
    filter_by_identifier_in_primary_source=True,
    filter_by_stable_target_id=False,
)""",
        {
            "had_primary_source": None,
            "identifier_in_primary_source": "two",
            "stable_target_id": None,
            "limit": 1000,
        },
    )


@pytest.mark.usefixtures("mocked_query_class")
def test_mocked_graph_exists_merged_item(
    mocked_graph: MockedGraph, monkeypatch: MonkeyPatch
) -> None:
    monkeypatch.setattr(
        connector_module,
        "MERGED_MODEL_CLASSES_BY_NAME",
        {"MergedFoo": Mock(), "MergedBar": Mock(), "MergedBatz": Mock()},
    )
    mocked_graph.return_value = [{"exists": True}]

    graph = GraphConnector.get()
    graph.exists_merged_item(
        stable_target_id=Identifier.generate(99),
        stem_types=["Foo", "Bar"],
    )

    assert mocked_graph.call_args_list[-1].args == (
        """\
exists_merged_item(node_labels=["MergedFoo", "MergedBar"])""",
        {"identifier": Identifier.generate(99)},
    )

    graph.exists_merged_item(
        stable_target_id=Identifier.generate(99),
    )

    assert mocked_graph.call_args_list[-1].args == (
        """\
exists_merged_item(node_labels=["MergedFoo", "MergedBar", "MergedBatz"])""",
        {"identifier": Identifier.generate(99)},
    )


@pytest.mark.parametrize(
    ("stable_target_id", "stem_types", "exists"),
    [
        ("bFQoRhcVH5DHUv", None, True),
        ("bFQoRhcVH5DHUv", ["Person", "ContactPoint", "OrganizationalUnit"], True),
        ("bFQoRhcVH5DHUv", ["Activity"], False),
        ("thisIdDoesNotExist", ["Activity"], False),
    ],
    ids=[
        "found without type filter",
        "found with type filter",
        "missed due to filter",
        "missed due to identifier",
    ],
)
@pytest.mark.usefixtures("load_dummy_data")
@pytest.mark.integration
def test_graph_exists_merged_item(
    stable_target_id: Identifier, stem_types: list[str] | None, exists: bool
) -> None:
    connector = GraphConnector.get()

    assert connector.exists_merged_item(stable_target_id, stem_types) == exists


@pytest.mark.usefixtures("mocked_query_class")
def test_mocked_graph_merge_item(
    mocked_graph: MockedGraph, dummy_data: dict[str, AnyExtractedModel]
) -> None:
    extracted_organizational_unit = dummy_data["organizational_unit_1"]
    graph = GraphConnector.get()
    graph._merge_item(
        extracted_organizational_unit,
        extracted_organizational_unit.stableTargetId,
        identifier=extracted_organizational_unit.identifier,
    )

    assert mocked_graph.call_args_list[-1].args == (
        """\
merge_item(
    current_label="ExtractedOrganizationalUnit",
    current_constraints=["identifier"],
    merged_label="MergedOrganizationalUnit",
    nested_edge_labels=["name"],
    nested_node_labels=["Text"],
)""",
        {
            "identifier": extracted_organizational_unit.identifier,
            "nested_positions": [0],
            "nested_values": [{"language": "en", "value": "Unit 1"}],
            "on_create": {
                "email": [],
                "identifier": extracted_organizational_unit.identifier,
                "identifierInPrimarySource": "ou-1",
            },
            "on_match": {"email": []},
            "stable_target_id": extracted_organizational_unit.stableTargetId,
        },
    )


@pytest.mark.usefixtures("mocked_query_class")
def test_mocked_graph_merge_edges(
    mocked_graph: MockedGraph, dummy_data: dict[str, AnyExtractedModel]
) -> None:
    mocked_graph.return_value = [
        {"edges": ["hadPrimarySource", "stableTargetId"]},
    ]
    graph = GraphConnector.get()

    extracted_organizational_unit = dummy_data["organizational_unit_1"]
    graph._merge_edges(
        extracted_organizational_unit,
        extracted_organizational_unit.stableTargetId,
        identifier=extracted_organizational_unit.identifier,
    )

    assert mocked_graph.call_args_list[-1].args == (
        """\
merge_edges(
    current_label="ExtractedOrganizationalUnit",
    current_constraints=["identifier"],
    merged_label="MergedOrganizationalUnit",
    ref_labels=["hadPrimarySource", "stableTargetId"],
)""",
        {
            "identifier": extracted_organizational_unit.identifier,
            "ref_identifiers": [
                extracted_organizational_unit.hadPrimarySource,
                extracted_organizational_unit.stableTargetId,
            ],
            "ref_positions": [0, 0],
            "stable_target_id": "cWWm02l1c6cucKjIhkFqY4",
        },
    )


@pytest.mark.usefixtures("mocked_query_class")
def test_mocked_graph_merge_edges_fails(
    mocked_graph: MockedGraph, dummy_data: dict[str, AnyExtractedModel]
) -> None:
    mocked_graph.return_value = [
        {"edges": ["stableTargetId"]},  # missing hadPrimarySource
    ]
    graph = GraphConnector.get()

    extracted_organizational_unit = dummy_data["organizational_unit_1"]

    with pytest.raises(InconsistentGraphError, match="could not merge all edges"):
        graph._merge_edges(
            extracted_organizational_unit,
            extracted_organizational_unit.stableTargetId,
            identifier=extracted_organizational_unit.identifier,
        )


@pytest.mark.usefixtures("mocked_query_class")
def test_mocked_graph_creates_rule_set(
    mocked_graph: MockedGraph,
    organizational_unit_rule_set_request: OrganizationalUnitRuleSetRequest,
) -> None:
    mocked_graph.side_effect = [
        [{"current": {}}],  # additive item
        [{"edges": ["parentUnit", "stableTargetId"]}],  # additive edges
        [{"current": {}}],  # subtractive item
        [{"edges": ["stableTargetId"]}],  # subtractive edges
        [{"current": {}}],  # preventive item
        [{"edges": ["stableTargetId"]}],  # preventive edges
    ]
    graph = GraphConnector.get()
    graph.create_rule_set(organizational_unit_rule_set_request, Identifier.generate(42))

    assert len(mocked_graph.call_args_list) == 6
    assert mocked_graph.call_args_list[-2].args == (
        """\
merge_item(
    current_label="PreventiveOrganizationalUnit",
    current_constraints=[],
    merged_label="MergedOrganizationalUnit",
    nested_edge_labels=[],
    nested_node_labels=[],
)""",
        {
            "stable_target_id": "bFQoRhcVH5DHU6",
            "on_match": {},
            "on_create": {},
            "nested_values": [],
            "nested_positions": [],
        },
    )
    assert mocked_graph.call_args_list[-1].args == (
        """\
merge_edges(
    current_label="PreventiveOrganizationalUnit",
    current_constraints=[],
    merged_label="MergedOrganizationalUnit",
    ref_labels=["stableTargetId"],
)""",
        {
            "stable_target_id": "bFQoRhcVH5DHU6",
            "ref_identifiers": ["bFQoRhcVH5DHU6"],
            "ref_positions": [0],
        },
    )


def test_mocked_graph_ingests_models(
    mocked_graph: MockedGraph, dummy_data: dict[str, AnyExtractedModel]
) -> None:
    mocked_graph.side_effect = [
        [{"current": {}}],  # PrimarySource ps-1 item
        [{"current": {}}],  # PrimarySource ps-2 item
        [{"current": {}}],  # ContactPoint cp-1 item
        [{"current": {}}],  # ContactPoint cp-2 item
        [{"current": {}}],  # OrganizationalUnit ou-1 item
        [{"current": {}}],  # OrganizationalUnit ou-1.6 item
        [{"current": {}}],  # Activity a-1 item
        [
            # PrimarySource ps-1 edges
            {"edges": ["hadPrimarySource", "stableTargetId"]},
        ],
        [
            # PrimarySource ps-2 edges
            {"edges": ["hadPrimarySource", "stableTargetId"]},
        ],
        [
            # ContactPoint cp-1 edges
            {"edges": ["hadPrimarySource", "stableTargetId"]},
        ],
        [
            # ContactPoint cp-2 edges
            {"edges": ["hadPrimarySource", "stableTargetId"]},
        ],
        [
            # OrganizationalUnit ou-1 edges
            {"edges": ["hadPrimarySource", "stableTargetId"]}
        ],
        [
            # OrganizationalUnit ou-1.6 edges
            {"edges": ["hadPrimarySource", "parentUnit", "stableTargetId"]}
        ],
        [
            # Activity a-1 edges
            {
                "edges": [
                    "hadPrimarySource",
                    "contact",
                    "contact",
                    "contact",
                    "responsibleUnit",
                    "stableTargetId",
                ]
            },
        ],
    ]
    graph = GraphConnector.get()
    identifiers = graph.ingest(list(dummy_data.values()))

    assert identifiers == [d.identifier for d in dummy_data.values()]


@pytest.mark.integration
def test_connector_flush_fails(monkeypatch: MonkeyPatch) -> None:
    settings = BackendSettings.get()

    monkeypatch.setattr(settings, "debug", False)
    connector = GraphConnector.get()

    with pytest.raises(
        MExError, match="database flush was attempted outside of debug mode"
    ):
        connector.flush()


@pytest.mark.integration
@pytest.mark.usefixtures("load_dummy_data")
def test_connector_flush(monkeypatch: MonkeyPatch) -> None:
    assert len(get_graph()) >= 10

    settings = BackendSettings.get()
    monkeypatch.setattr(settings, "debug", True)
    connector = GraphConnector.get()
    connector.flush()

    assert len(get_graph()) == 0<|MERGE_RESOLUTION|>--- conflicted
+++ resolved
@@ -1,10 +1,6 @@
-<<<<<<< HEAD
-from collections.abc import Callable, Iterable
+from collections.abc import Iterable
 from typing import Any
-from unittest.mock import Mock
-=======
 from unittest.mock import MagicMock, Mock, call
->>>>>>> 9d6bd94c
 
 import pytest
 from backoff.types import Details as BackoffDetails
