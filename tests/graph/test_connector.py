--- conflicted
+++ resolved
@@ -510,24 +510,12 @@
 
 
 @pytest.mark.usefixtures("mocked_query_builder")
-<<<<<<< HEAD
-def test_mocked_graph_ingest_rule(
-=======
 def test_mocked_graph_creates_rule_set(
->>>>>>> 1e36f515
     mocked_graph: MockedGraph,
     organizational_unit_rule_set_request: OrganizationalUnitRuleSetRequest,
 ) -> None:
     graph = GraphConnector.get()
-<<<<<<< HEAD
-    result = graph.ingest_rule(
-        Identifier("bFQoRhcVH5DHUq"), additive_organizational_unit
-    )
-
-    assert result is additive_organizational_unit  # MX-1416 stopgap
-=======
     graph.create_rule_set(organizational_unit_rule_set_request, Identifier.generate(42))
->>>>>>> 1e36f515
 
     assert len(mocked_graph.call_args_list) == 6
     assert mocked_graph.call_args_list[-2].args == (
