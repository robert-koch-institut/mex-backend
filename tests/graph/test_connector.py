--- conflicted
+++ resolved
@@ -1,8 +1,4 @@
-<<<<<<< HEAD
-from typing import Callable
-=======
 from collections.abc import Callable
->>>>>>> 81f63168
 
 import pytest
 from black import Mode, format_str
