from typing import Any

import pytest
from fastapi.testclient import TestClient


@pytest.mark.parametrize(
    ("stable_target_id", "json_body", "expected"),
    [
        (
            "bFQoRhcVH5DHUD",
            {
                "additive": {
                    "$type": "AdditiveActivity",
                    "end": ["2025"],
                    "title": [{"value": "A new beginning", "language": "en"}],
                },
                "preventive": {"$type": "PreventiveActivity"},
                "subtractive": {"$type": "SubtractiveActivity"},
            },
            {
                "$type": "MergedActivity",
                "contact": ["bFQoRhcVH5DHUx", "bFQoRhcVH5DHUz", "bFQoRhcVH5DHUv"],
                "responsibleUnit": ["bFQoRhcVH5DHUv"],
                "title": [
                    {"value": "Aktivität 1", "language": "de"},
                    {"value": "A new beginning", "language": "en"},
                ],
                "abstract": [
                    {"value": "An active activity.", "language": "en"},
                    {"value": "Une activité active.", "language": None},
                ],
                "start": ["2014-08-24"],
                "end": ["2025"],
                "theme": ["https://mex.rki.de/item/theme-3"],
                "website": [
                    {
                        "language": None,
                        "title": "Activity Homepage",
                        "url": "https://activity-1",
                    }
                ],
                "identifier": "bFQoRhcVH5DHUD",
            },
        ),
        (
            "bFQoRhcVH5DHUD",
            {
                "additive": {"$type": "AdditiveActivity"},
                "preventive": {"$type": "PreventiveActivity"},
                "subtractive": {
                    "$type": "SubtractiveActivity",
                    "start": ["2014"],
                    "contact": ["bFQoRhcVH5DHUv"],
                    "abstract": [
                        {"value": "Une activité active.", "language": None},
                    ],
                },
            },
            {
                "$type": "MergedActivity",
                "contact": ["bFQoRhcVH5DHUx", "bFQoRhcVH5DHUz"],
<<<<<<< HEAD
                "responsibleUnit": ["bFQoRhcVH5DHUv"],
=======
                "responsibleUnit": ["bFQoRhcVH5DHUz"],
                "start": ["2014-08-24"],
>>>>>>> 00cc068a
                "title": [
                    {"value": "Aktivität 1", "language": "de"},
                ],
                "abstract": [
                    {"value": "An active activity.", "language": "en"},
                ],
                "theme": ["https://mex.rki.de/item/theme-3"],
                "website": [
                    {
                        "language": None,
                        "title": "Activity Homepage",
                        "url": "https://activity-1",
                    }
                ],
                "identifier": "bFQoRhcVH5DHUD",
            },
        ),
        (
            "bFQoRhcVH5DHUD",
            {
                "additive": {
                    "$type": "AdditiveActivity",
                },
                "preventive": {
                    "$type": "PreventiveActivity",
                    "theme": ["bFQoRhcVH5DHUr"],
                    "title": ["bFQoRhcVH5DHUt"],
                },
                "subtractive": {
                    "$type": "SubtractiveActivity",
                },
            },
            {
                "$type": "MergedActivity",
<<<<<<< HEAD
                "contact": ["bFQoRhcVH5DHUx", "bFQoRhcVH5DHUz", "bFQoRhcVH5DHUv"],
                "responsibleUnit": ["bFQoRhcVH5DHUv"],
=======
                "contact": ["bFQoRhcVH5DHUv", "bFQoRhcVH5DHUx", "bFQoRhcVH5DHUz"],
                "responsibleUnit": ["bFQoRhcVH5DHUz"],
                "start": ["2014-08-24"],
>>>>>>> 00cc068a
                "title": [
                    {"value": "Aktivität 1", "language": "de"},
                ],
                "abstract": [
                    {"value": "An active activity.", "language": "en"},
                    {"value": "Une activité active.", "language": None},
                ],
                "website": [
                    {
                        "language": None,
                        "title": "Activity Homepage",
                        "url": "https://activity-1",
                    }
                ],
                "identifier": "bFQoRhcVH5DHUD",
            },
        ),
        (
            "unknownStableTargetId",
            {
                "additive": {
                    "$type": "AdditiveContactPoint",
                    "email": ["test@test.local"],
                },
                "preventive": {"$type": "PreventiveContactPoint"},
                "subtractive": {"$type": "SubtractiveContactPoint"},
            },
            {
                "$type": "MergedContactPoint",
                "email": ["test@test.local"],
                "identifier": "unknownStableTargetId",
            },
        ),
    ],
    ids=[
        "additive",
        "subtractive",
        "preventive",
        "unknown-id",
    ],
)
@pytest.mark.integration
@pytest.mark.usefixtures("load_dummy_data")
def test_preview(
    stable_target_id: str,
    client_with_api_key_read_permission: TestClient,
    json_body: dict[str, Any],
    expected: dict[str, Any],
) -> None:
    response = client_with_api_key_read_permission.post(
        f"/v0/preview-item/{stable_target_id}", json=json_body
    )
    assert response.status_code == 200, response.text
    cleaned_response = {k: v for k, v in response.json().items() if v}
    assert cleaned_response == expected<|MERGE_RESOLUTION|>--- conflicted
+++ resolved
@@ -60,12 +60,8 @@
             {
                 "$type": "MergedActivity",
                 "contact": ["bFQoRhcVH5DHUx", "bFQoRhcVH5DHUz"],
-<<<<<<< HEAD
                 "responsibleUnit": ["bFQoRhcVH5DHUv"],
-=======
-                "responsibleUnit": ["bFQoRhcVH5DHUz"],
                 "start": ["2014-08-24"],
->>>>>>> 00cc068a
                 "title": [
                     {"value": "Aktivität 1", "language": "de"},
                 ],
@@ -100,14 +96,9 @@
             },
             {
                 "$type": "MergedActivity",
-<<<<<<< HEAD
                 "contact": ["bFQoRhcVH5DHUx", "bFQoRhcVH5DHUz", "bFQoRhcVH5DHUv"],
                 "responsibleUnit": ["bFQoRhcVH5DHUv"],
-=======
-                "contact": ["bFQoRhcVH5DHUv", "bFQoRhcVH5DHUx", "bFQoRhcVH5DHUz"],
-                "responsibleUnit": ["bFQoRhcVH5DHUz"],
                 "start": ["2014-08-24"],
->>>>>>> 00cc068a
                 "title": [
                     {"value": "Aktivität 1", "language": "de"},
                 ],
