--- conflicted
+++ resolved
@@ -54,11 +54,7 @@
     request = Mock(scope=MOCK_REQUEST_SCOPE)
     response = handle_uncaught_exception(request, exception)
     assert response.status_code == status_code, response.body
-<<<<<<< HEAD
-    assert json.loads(response.body) == expected  # type: ignore[arg-type]
-=======
     assert json.loads(bytes(response.body)) == expected
->>>>>>> e2bbdf7d
 
 
 class DummyModel(BaseModel):
@@ -130,8 +126,4 @@
     request = Mock(scope=MOCK_REQUEST_SCOPE)
     response = handle_detailed_error(request, exception)
     assert response.status_code == status.HTTP_400_BAD_REQUEST, response.body
-<<<<<<< HEAD
-    assert json.loads(response.body) == expected  # type: ignore[arg-type]
-=======
-    assert json.loads(bytes(response.body)) == expected
->>>>>>> e2bbdf7d
+    assert json.loads(bytes(response.body)) == expected