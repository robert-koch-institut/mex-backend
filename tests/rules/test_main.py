--- conflicted
+++ resolved
@@ -248,11 +248,7 @@
             "website": [],
         },
         "$type": "OrganizationalUnitRuleSetResponse",
-<<<<<<< HEAD
         "stableTargetId": "bFQoRhcVH5DHUB",
-    }
-=======
-        "stableTargetId": "bFQoRhcVH5DHUA",
     }
 
 
@@ -375,5 +371,4 @@
         {"identifier": "bFQoRhcVH5DHUA", "label": "MergedOrganizationalUnit"},
         {"label": "PreventiveOrganizationalUnit"},
         {"language": "en", "label": "Text", "value": "A new unit name"},
-    ]
->>>>>>> 00cc068a
+    ]