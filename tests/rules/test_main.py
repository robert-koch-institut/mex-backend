import json
from typing import Any

import pytest
from fastapi.testclient import TestClient

from mex.backend.graph.connector import GraphConnector
from mex.common.models import OrganizationalUnitRuleSetResponse


def get_graph() -> list[dict[str, Any]]:
    connector = GraphConnector.get()
    graph = connector.commit(
        """
CALL {
    MATCH (n)
    RETURN collect(n{
        .*, label: head(labels(n))
    }) as nodes
}
CALL {
    MATCH ()-[r]->()
    RETURN collect({
        label: type(r), position: r.position,
        start: coalesce(startNode(r).identifier, head(labels(startNode(r)))),
        end: coalesce(endNode(r).identifier, head(labels(endNode(r))))
    }) as relations
}
RETURN nodes, relations;
"""
    ).one()
    from .conftest import draw_labeled_multigraph
    draw_labeled_multigraph(graph["relations"])
    return sorted(
        [
            {k: v for k, v in d.items() if v not in (None, [])}
            for d in graph["nodes"] + graph["relations"]
        ],
        key=lambda i: json.dumps(i, sort_keys=True),
    )


@pytest.mark.integration
def test_create_rule_set(client_with_api_key_write_permission: TestClient) -> None:
    response = client_with_api_key_write_permission.post(
        "/v0/rule-set",
        json={
            "additive": {
                "$type": "AdditiveActivity",
                "start": ["2025"],
                "title": [{"value": "A new beginning", "language": "en"}],
            },
            "preventive": {
                "$type": "PreventiveActivity",
                "fundingProgram": ["00000000000000"],
            },
            "subtractive": {
                "$type": "SubtractiveActivity",
                "website": [{"url": "https://activity.rule/one"}],
            },
        },
    )
    assert response.status_code == 201, response.text
    assert response.json() == {
        "additive": {
            "contact": [],
            "responsibleUnit": [],
            "title": [{"value": "A new beginning", "language": "en"}],
            "abstract": [],
            "activityType": [],
            "alternativeTitle": [],
            "documentation": [],
            "end": [],
            "externalAssociate": [],
            "funderOrCommissioner": [],
            "fundingProgram": [],
            "involvedPerson": [],
            "involvedUnit": [],
            "isPartOfActivity": [],
            "publication": [],
            "shortName": [],
            "start": ["2025"],
            "succeeds": [],
            "theme": [],
            "website": [],
            "$type": "AdditiveActivity",
        },
        "subtractive": {
            "contact": [],
            "responsibleUnit": [],
            "title": [],
            "abstract": [],
            "activityType": [],
            "alternativeTitle": [],
            "documentation": [],
            "end": [],
            "externalAssociate": [],
            "funderOrCommissioner": [],
            "fundingProgram": [],
            "involvedPerson": [],
            "involvedUnit": [],
            "isPartOfActivity": [],
            "publication": [],
            "shortName": [],
            "start": [],
            "succeeds": [],
            "theme": [],
            "website": [
                {"language": None, "title": None, "url": "https://activity.rule/one"}
            ],
            "$type": "SubtractiveActivity",
        },
        "preventive": {
            "$type": "PreventiveActivity",
            "abstract": [],
            "activityType": [],
            "alternativeTitle": [],
            "contact": [],
            "documentation": [],
            "end": [],
            "externalAssociate": [],
            "funderOrCommissioner": [],
            "fundingProgram": ["00000000000000"],
            "involvedPerson": [],
            "involvedUnit": [],
            "isPartOfActivity": [],
            "publication": [],
            "responsibleUnit": [],
            "shortName": [],
            "start": [],
            "succeeds": [],
            "theme": [],
            "title": [],
            "website": [],
        },
        "$type": "ActivityRuleSetResponse",
        "stableTargetId": "bFQoRhcVH5DHUq",
    }

    assert get_graph() == [
        {
            "start": ["2025"],
            "label": "AdditiveActivity",
        },
        {
            "fundingProgram": [],
            "start": [],
            "end": [],
            "theme": [],
            "label": "SubtractiveActivity",
            "activityType": [],
        },
        {
            "start": "PreventiveActivity",
            "end": "00000000000000",
            "label": "fundingProgram",
            "position": 0,
        },
        {
            "start": "00000000000001",
            "end": "00000000000000",
            "label": "hadPrimarySource",
            "position": 0,
        },
        {
            "start": "00000000000001",
            "end": "00000000000000",
            "label": "stableTargetId",
            "position": 0,
        },
        {
            "start": "SubtractiveActivity",
            "end": "Link",
            "label": "website",
            "position": 0,
        },
        {"start": "AdditiveActivity", "end": "Text", "label": "title", "position": 0},
        {
            "start": "AdditiveActivity",
            "end": "bFQoRhcVH5DHUq",
            "label": "stableTargetId",
            "position": 0,
        },
        {
            "start": "PreventiveActivity",
            "end": "bFQoRhcVH5DHUq",
            "label": "stableTargetId",
            "position": 0,
        },
        {
            "start": "SubtractiveActivity",
            "end": "bFQoRhcVH5DHUq",
            "label": "stableTargetId",
            "position": 0,
        },
        {"identifier": "00000000000000", "label": "MergedPrimarySource"},
        {
            "identifier": "00000000000001",
            "identifierInPrimarySource": "mex",
            "label": "ExtractedPrimarySource",
        },
        {"identifier": "bFQoRhcVH5DHUq", "label": "MergedActivity"},
        {"label": "Link", "url": "https://activity.rule/one"},
        {"label": "PreventiveActivity"},
        {"language": "en", "label": "Text", "value": "A new beginning"},
    ]


@pytest.mark.integration
def test_get_rule_set(
    client_with_api_key_write_permission: TestClient,
    load_dummy_rule_set: OrganizationalUnitRuleSetResponse,
) -> None:
    response = client_with_api_key_write_permission.get(
        f"/v0/rule-set/{load_dummy_rule_set.stableTargetId}"
    )
    assert response.status_code == 200, response.text
    assert response.json() == {
        "additive": {
            "parentUnit": None,
            "name": [{"value": "Unit 1.7", "language": "en"}],
            "alternativeName": [],
            "email": [],
            "shortName": [],
            "unitOf": [],
            "website": [
                {"language": None, "title": "Unit Homepage", "url": "https://unit-1-7"}
            ],
            "$type": "AdditiveOrganizationalUnit",
        },
        "subtractive": {
            "parentUnit": [],
            "name": [],
            "alternativeName": [],
            "email": [],
            "shortName": [],
            "unitOf": [],
            "website": [],
            "$type": "SubtractiveOrganizationalUnit",
        },
        "preventive": {
            "$type": "PreventiveOrganizationalUnit",
            "alternativeName": [],
            "email": [],
            "name": [],
            "parentUnit": [],
            "shortName": [],
            "unitOf": [],
            "website": [],
        },
<<<<<<< HEAD
    ]


@pytest.mark.integration
def test_update_rule_missing_merged(
    client_with_api_key_write_permission: TestClient,
) -> None:
    response = client_with_api_key_write_permission.put(
        "/v0/rule-item/abc000abc000abc",
        json={
            "$type": "PreventiveActivity",
            "abstract": ["abc123abc123abc"],
        },
    )
    assert response.status_code == 412, response.text


@pytest.mark.usefixtures("load_dummy_data")
@pytest.mark.integration
def test_update_rule(client_with_api_key_write_permission: TestClient) -> None:
    response = client_with_api_key_write_permission.put(
        "/v0/rule-item/bFQoRhcVH5DHUB",
        json={
            "$type": "PreventiveActivity",
            "abstract": ["bFQoRhcVH5DHUr"],
        },
    )
    assert response.status_code == 200, response.text

    assert get_graph() == [
        {
            "identifier": "bFQoRhcVH5DHUA",
            "identifierInPrimarySource": "a-1",
            "fundingProgram": [],
            "start": [],
            "end": [],
            "theme": ["https://mex.rki.de/item/theme-3"],
            "label": "ExtractedActivity",
            "activityType": [],
        },
        {
            "identifier": "bFQoRhcVH5DHUw",
            "identifierInPrimarySource": "cp-2",
            "label": "ExtractedContactPoint",
            "email": ["help@contact-point.two"],
        },
        {
            "identifier": "bFQoRhcVH5DHUu",
            "identifierInPrimarySource": "cp-1",
            "label": "ExtractedContactPoint",
            "email": ["info@contact-point.one"],
        },
        {
            "identifier": "bFQoRhcVH5DHUy",
            "identifierInPrimarySource": "ou-1",
            "label": "ExtractedOrganizationalUnit",
            "email": [],
        },
        {
            "start": "00000000000001",
            "end": "00000000000000",
            "label": "hadPrimarySource",
            "position": 0,
        },
        {
            "start": "PreventiveActivity",
            "end": "00000000000000",
            "label": "hadPrimarySource",
            "position": 0,
        },
        {
            "start": "bFQoRhcVH5DHUq",
            "end": "00000000000000",
            "label": "hadPrimarySource",
            "position": 0,
        },
        {
            "start": "bFQoRhcVH5DHUs",
            "end": "00000000000000",
            "label": "hadPrimarySource",
            "position": 0,
        },
        {
            "start": "00000000000001",
            "end": "00000000000000",
            "label": "stableTargetId",
            "position": 0,
        },
        {
            "start": "bFQoRhcVH5DHUA",
            "end": "Link",
            "label": "website",
            "position": 0,
        },
        {
            "start": "bFQoRhcVH5DHUA",
            "end": "Text",
            "label": "abstract",
            "position": 0,
        },
        {
            "start": "bFQoRhcVH5DHUA",
            "end": "Text",
            "label": "abstract",
            "position": 1,
        },
        {
            "start": "bFQoRhcVH5DHUy",
            "end": "Text",
            "label": "name",
            "position": 0,
        },
        {
            "start": "bFQoRhcVH5DHUA",
            "end": "Text",
            "label": "title",
            "position": 0,
        },
        {
            "start": "PreventiveActivity",
            "end": "bFQoRhcVH5DHUB",
            "label": "stableTargetId",
            "position": 0,
        },
        {
            "start": "bFQoRhcVH5DHUA",
            "end": "bFQoRhcVH5DHUB",
            "label": "stableTargetId",
            "position": 0,
        },
        {
            "start": "PreventiveActivity",
            "end": "bFQoRhcVH5DHUr",
            "label": "abstract",
            "position": 0,
        },
        {
            "start": "bFQoRhcVH5DHUA",
            "end": "bFQoRhcVH5DHUr",
            "label": "hadPrimarySource",
            "position": 0,
        },
        {
            "start": "bFQoRhcVH5DHUu",
            "end": "bFQoRhcVH5DHUr",
            "label": "hadPrimarySource",
            "position": 0,
        },
        {
            "start": "bFQoRhcVH5DHUw",
            "end": "bFQoRhcVH5DHUr",
            "label": "hadPrimarySource",
            "position": 0,
        },
        {
            "start": "bFQoRhcVH5DHUq",
            "end": "bFQoRhcVH5DHUr",
            "label": "stableTargetId",
            "position": 0,
        },
        {
            "start": "bFQoRhcVH5DHUy",
            "end": "bFQoRhcVH5DHUt",
            "label": "hadPrimarySource",
            "position": 0,
        },
        {
            "start": "bFQoRhcVH5DHUs",
            "end": "bFQoRhcVH5DHUt",
            "label": "stableTargetId",
            "position": 0,
        },
        {
            "start": "bFQoRhcVH5DHUA",
            "end": "bFQoRhcVH5DHUv",
            "label": "contact",
            "position": 0,
        },
        {
            "start": "bFQoRhcVH5DHUu",
            "end": "bFQoRhcVH5DHUv",
            "label": "stableTargetId",
            "position": 0,
        },
        {
            "start": "bFQoRhcVH5DHUA",
            "end": "bFQoRhcVH5DHUx",
            "label": "contact",
            "position": 1,
        },
        {
            "start": "bFQoRhcVH5DHUw",
            "end": "bFQoRhcVH5DHUx",
            "label": "stableTargetId",
            "position": 0,
        },
        {
            "start": "bFQoRhcVH5DHUA",
            "end": "bFQoRhcVH5DHUz",
            "label": "contact",
            "position": 2,
        },
        {
            "start": "bFQoRhcVH5DHUA",
            "end": "bFQoRhcVH5DHUz",
            "label": "responsibleUnit",
            "position": 0,
        },
        {
            "start": "bFQoRhcVH5DHUy",
            "end": "bFQoRhcVH5DHUz",
            "label": "stableTargetId",
            "position": 0,
        },
        {
            "identifier": "00000000000000",
            "label": "MergedPrimarySource",
        },
        {
            "identifier": "00000000000001",
            "identifierInPrimarySource": "mex",
            "label": "ExtractedPrimarySource",
        },
        {
            "identifier": "bFQoRhcVH5DHUB",
            "label": "MergedActivity",
        },
        {
            "identifier": "bFQoRhcVH5DHUq",
            "identifierInPrimarySource": "ps-1",
            "label": "ExtractedPrimarySource",
        },
        {
            "identifier": "bFQoRhcVH5DHUr",
            "label": "MergedPrimarySource",
        },
        {
            "identifier": "bFQoRhcVH5DHUs",
            "identifierInPrimarySource": "ps-2",
            "label": "ExtractedPrimarySource",
            "version": "Cool Version v2.13",
        },
        {
            "identifier": "bFQoRhcVH5DHUt",
            "label": "MergedPrimarySource",
        },
        {
            "identifier": "bFQoRhcVH5DHUv",
            "label": "MergedContactPoint",
        },
        {
            "identifier": "bFQoRhcVH5DHUx",
            "label": "MergedContactPoint",
        },
        {
            "identifier": "bFQoRhcVH5DHUz",
            "label": "MergedOrganizationalUnit",
        },
        {
            "label": "Link",
            "title": "Activity Homepage",
            "url": "https://activity-1",
        },
        {
            "label": "PreventiveActivity",
        },
        {
            "language": "de",
            "label": "Text",
            "value": "Aktivität 1",
        },
        {
            "language": "en",
            "label": "Text",
            "value": "An active activity.",
        },
        {
            "language": "en",
            "label": "Text",
            "value": "Unit 1",
        },
        {
            "label": "Text",
            "value": "Une activité active.",
        },
    ]
=======
        "$type": "OrganizationalUnitRuleSetResponse",
        "stableTargetId": "bFQoRhcVH5DHUA",
    }
>>>>>>> 1e36f515
<|MERGE_RESOLUTION|>--- conflicted
+++ resolved
@@ -30,6 +30,7 @@
 """
     ).one()
     from .conftest import draw_labeled_multigraph
+
     draw_labeled_multigraph(graph["relations"])
     return sorted(
         [
@@ -248,295 +249,6 @@
             "unitOf": [],
             "website": [],
         },
-<<<<<<< HEAD
-    ]
-
-
-@pytest.mark.integration
-def test_update_rule_missing_merged(
-    client_with_api_key_write_permission: TestClient,
-) -> None:
-    response = client_with_api_key_write_permission.put(
-        "/v0/rule-item/abc000abc000abc",
-        json={
-            "$type": "PreventiveActivity",
-            "abstract": ["abc123abc123abc"],
-        },
-    )
-    assert response.status_code == 412, response.text
-
-
-@pytest.mark.usefixtures("load_dummy_data")
-@pytest.mark.integration
-def test_update_rule(client_with_api_key_write_permission: TestClient) -> None:
-    response = client_with_api_key_write_permission.put(
-        "/v0/rule-item/bFQoRhcVH5DHUB",
-        json={
-            "$type": "PreventiveActivity",
-            "abstract": ["bFQoRhcVH5DHUr"],
-        },
-    )
-    assert response.status_code == 200, response.text
-
-    assert get_graph() == [
-        {
-            "identifier": "bFQoRhcVH5DHUA",
-            "identifierInPrimarySource": "a-1",
-            "fundingProgram": [],
-            "start": [],
-            "end": [],
-            "theme": ["https://mex.rki.de/item/theme-3"],
-            "label": "ExtractedActivity",
-            "activityType": [],
-        },
-        {
-            "identifier": "bFQoRhcVH5DHUw",
-            "identifierInPrimarySource": "cp-2",
-            "label": "ExtractedContactPoint",
-            "email": ["help@contact-point.two"],
-        },
-        {
-            "identifier": "bFQoRhcVH5DHUu",
-            "identifierInPrimarySource": "cp-1",
-            "label": "ExtractedContactPoint",
-            "email": ["info@contact-point.one"],
-        },
-        {
-            "identifier": "bFQoRhcVH5DHUy",
-            "identifierInPrimarySource": "ou-1",
-            "label": "ExtractedOrganizationalUnit",
-            "email": [],
-        },
-        {
-            "start": "00000000000001",
-            "end": "00000000000000",
-            "label": "hadPrimarySource",
-            "position": 0,
-        },
-        {
-            "start": "PreventiveActivity",
-            "end": "00000000000000",
-            "label": "hadPrimarySource",
-            "position": 0,
-        },
-        {
-            "start": "bFQoRhcVH5DHUq",
-            "end": "00000000000000",
-            "label": "hadPrimarySource",
-            "position": 0,
-        },
-        {
-            "start": "bFQoRhcVH5DHUs",
-            "end": "00000000000000",
-            "label": "hadPrimarySource",
-            "position": 0,
-        },
-        {
-            "start": "00000000000001",
-            "end": "00000000000000",
-            "label": "stableTargetId",
-            "position": 0,
-        },
-        {
-            "start": "bFQoRhcVH5DHUA",
-            "end": "Link",
-            "label": "website",
-            "position": 0,
-        },
-        {
-            "start": "bFQoRhcVH5DHUA",
-            "end": "Text",
-            "label": "abstract",
-            "position": 0,
-        },
-        {
-            "start": "bFQoRhcVH5DHUA",
-            "end": "Text",
-            "label": "abstract",
-            "position": 1,
-        },
-        {
-            "start": "bFQoRhcVH5DHUy",
-            "end": "Text",
-            "label": "name",
-            "position": 0,
-        },
-        {
-            "start": "bFQoRhcVH5DHUA",
-            "end": "Text",
-            "label": "title",
-            "position": 0,
-        },
-        {
-            "start": "PreventiveActivity",
-            "end": "bFQoRhcVH5DHUB",
-            "label": "stableTargetId",
-            "position": 0,
-        },
-        {
-            "start": "bFQoRhcVH5DHUA",
-            "end": "bFQoRhcVH5DHUB",
-            "label": "stableTargetId",
-            "position": 0,
-        },
-        {
-            "start": "PreventiveActivity",
-            "end": "bFQoRhcVH5DHUr",
-            "label": "abstract",
-            "position": 0,
-        },
-        {
-            "start": "bFQoRhcVH5DHUA",
-            "end": "bFQoRhcVH5DHUr",
-            "label": "hadPrimarySource",
-            "position": 0,
-        },
-        {
-            "start": "bFQoRhcVH5DHUu",
-            "end": "bFQoRhcVH5DHUr",
-            "label": "hadPrimarySource",
-            "position": 0,
-        },
-        {
-            "start": "bFQoRhcVH5DHUw",
-            "end": "bFQoRhcVH5DHUr",
-            "label": "hadPrimarySource",
-            "position": 0,
-        },
-        {
-            "start": "bFQoRhcVH5DHUq",
-            "end": "bFQoRhcVH5DHUr",
-            "label": "stableTargetId",
-            "position": 0,
-        },
-        {
-            "start": "bFQoRhcVH5DHUy",
-            "end": "bFQoRhcVH5DHUt",
-            "label": "hadPrimarySource",
-            "position": 0,
-        },
-        {
-            "start": "bFQoRhcVH5DHUs",
-            "end": "bFQoRhcVH5DHUt",
-            "label": "stableTargetId",
-            "position": 0,
-        },
-        {
-            "start": "bFQoRhcVH5DHUA",
-            "end": "bFQoRhcVH5DHUv",
-            "label": "contact",
-            "position": 0,
-        },
-        {
-            "start": "bFQoRhcVH5DHUu",
-            "end": "bFQoRhcVH5DHUv",
-            "label": "stableTargetId",
-            "position": 0,
-        },
-        {
-            "start": "bFQoRhcVH5DHUA",
-            "end": "bFQoRhcVH5DHUx",
-            "label": "contact",
-            "position": 1,
-        },
-        {
-            "start": "bFQoRhcVH5DHUw",
-            "end": "bFQoRhcVH5DHUx",
-            "label": "stableTargetId",
-            "position": 0,
-        },
-        {
-            "start": "bFQoRhcVH5DHUA",
-            "end": "bFQoRhcVH5DHUz",
-            "label": "contact",
-            "position": 2,
-        },
-        {
-            "start": "bFQoRhcVH5DHUA",
-            "end": "bFQoRhcVH5DHUz",
-            "label": "responsibleUnit",
-            "position": 0,
-        },
-        {
-            "start": "bFQoRhcVH5DHUy",
-            "end": "bFQoRhcVH5DHUz",
-            "label": "stableTargetId",
-            "position": 0,
-        },
-        {
-            "identifier": "00000000000000",
-            "label": "MergedPrimarySource",
-        },
-        {
-            "identifier": "00000000000001",
-            "identifierInPrimarySource": "mex",
-            "label": "ExtractedPrimarySource",
-        },
-        {
-            "identifier": "bFQoRhcVH5DHUB",
-            "label": "MergedActivity",
-        },
-        {
-            "identifier": "bFQoRhcVH5DHUq",
-            "identifierInPrimarySource": "ps-1",
-            "label": "ExtractedPrimarySource",
-        },
-        {
-            "identifier": "bFQoRhcVH5DHUr",
-            "label": "MergedPrimarySource",
-        },
-        {
-            "identifier": "bFQoRhcVH5DHUs",
-            "identifierInPrimarySource": "ps-2",
-            "label": "ExtractedPrimarySource",
-            "version": "Cool Version v2.13",
-        },
-        {
-            "identifier": "bFQoRhcVH5DHUt",
-            "label": "MergedPrimarySource",
-        },
-        {
-            "identifier": "bFQoRhcVH5DHUv",
-            "label": "MergedContactPoint",
-        },
-        {
-            "identifier": "bFQoRhcVH5DHUx",
-            "label": "MergedContactPoint",
-        },
-        {
-            "identifier": "bFQoRhcVH5DHUz",
-            "label": "MergedOrganizationalUnit",
-        },
-        {
-            "label": "Link",
-            "title": "Activity Homepage",
-            "url": "https://activity-1",
-        },
-        {
-            "label": "PreventiveActivity",
-        },
-        {
-            "language": "de",
-            "label": "Text",
-            "value": "Aktivität 1",
-        },
-        {
-            "language": "en",
-            "label": "Text",
-            "value": "An active activity.",
-        },
-        {
-            "language": "en",
-            "label": "Text",
-            "value": "Unit 1",
-        },
-        {
-            "label": "Text",
-            "value": "Une activité active.",
-        },
-    ]
-=======
         "$type": "OrganizationalUnitRuleSetResponse",
         "stableTargetId": "bFQoRhcVH5DHUA",
-    }
->>>>>>> 1e36f515
+    }